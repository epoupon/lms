--- conflicted
+++ resolved
@@ -48,7 +48,6 @@
         Wt::Dbo::dbo_default_traits::IdType _id{ Wt::Dbo::dbo_default_traits::invalidId() };
     };
 
-<<<<<<< HEAD
 #define LMS_DECLARE_IDTYPE(name, target) \
     namespace lms::db { \
         class name : public IdType \
@@ -67,26 +66,6 @@
         public: \
             size_t operator()(lms::db::name id) const \
             { \
-=======
-#define LMS_DECLARE_IDTYPE(name)                                             \
-    namespace lms::db                                                        \
-    {                                                                        \
-        class name : public IdType                                           \
-        {                                                                    \
-        public:                                                              \
-            using IdType::IdType;                                            \
-            auto operator<=>(const name& other) const = default;             \
-        };                                                                   \
-    }                                                                        \
-    namespace std                                                            \
-    {                                                                        \
-        template<>                                                           \
-        class hash<lms::db::name>                                            \
-        {                                                                    \
-        public:                                                              \
-            size_t operator()(lms::db::name id) const                        \
-            {                                                                \
->>>>>>> 39941d90
                 return std::hash<lms::db::name::ValueType>()(id.getValue()); \
             }                                                                \
         };                                                                   \
