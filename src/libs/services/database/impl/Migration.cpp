/*
 * Copyright (C) 2020 Emeric Poupon
 *
 * This file is part of LMS.
 *
 * LMS is free software: you can redistribute it and/or modify
 * it under the terms of the GNU General Public License as published by
 * the Free Software Foundation, either version 3 of the License, or
 * (at your option) any later version.
 *
 * LMS is distributed in the hope that it will be useful,
 * but WITHOUT ANY WARRANTY; without even the implied warranty of
 * MERCHANTABILITY or FITNESS FOR A PARTICULAR PURPOSE.  See the
 * GNU General Public License for more details.
 *
 * You should have received a copy of the GNU General Public License
 * along with LMS.  If not, see <http://www.gnu.org/licenses/>.
 */

#include "Migration.hpp"

#include <Wt/Dbo/WtSqlTraits.h>

#include "services/database/Db.hpp"
#include "services/database/ScanSettings.hpp"
#include "services/database/Session.hpp"
#include "services/database/User.hpp"
#include "utils/Exception.hpp"
#include "utils/Logger.hpp"

namespace Database
{
	VersionInfo::pointer
	VersionInfo::getOrCreate(Session& session)
	{
		session.checkUniqueLocked();

		pointer versionInfo {session.getDboSession().find<VersionInfo>()};
		if (!versionInfo)
			return session.getDboSession().add(std::make_unique<VersionInfo>());

		return versionInfo;
	}

	VersionInfo::pointer
	VersionInfo::get(Session& session)
	{
		session.checkSharedLocked();

		return session.getDboSession().find<VersionInfo>();
	}

}

namespace Database::Migration
{
	class ScopedNoForeignKeys
	{
		public:
			ScopedNoForeignKeys(Db& db) : _db {db}
			{
				_db.executeSql("PRAGMA foreign_keys=OFF");
			}
			~ScopedNoForeignKeys()
			{
				_db.executeSql("PRAGMA foreign_keys=ON");
			}

			ScopedNoForeignKeys(const ScopedNoForeignKeys&) = delete;
			ScopedNoForeignKeys(ScopedNoForeignKeys&&) = delete;
			ScopedNoForeignKeys& operator=(const ScopedNoForeignKeys&) = delete;
			ScopedNoForeignKeys& operator=(ScopedNoForeignKeys&&) = delete;

		private:
			Db& _db;
	};

	static
	std::string
	dateTimeToDbFormat(const Wt::WDateTime& dateTime)
	{
		return dateTime.toString("yyyy'-'MM'-'dd'T'hh':'mm':'ss'.000'", false).toUTF8();
	}

	static
	void
	migrateFromV5(Session& session)
	{
		session.getDboSession().execute("DELETE FROM auth_token"); // format has changed
	}

	static
	void
	migrateFromV6(Session& session)
	{
		// Just increment the scan version of the settings to make the next scheduled scan rescan everything
		ScanSettings::get(session).modify()->incScanVersion();
	}


	static
	void
	migrateFromV7(Session& session)
	{
		session.getDboSession().execute("DROP TABLE similarity_settings");
		session.getDboSession().execute("DROP TABLE similarity_settings_feature");
		session.getDboSession().execute("ALTER TABLE scan_settings ADD similarity_engine_type INTEGER NOT NULL DEFAULT(" + std::to_string(static_cast<int>(ScanSettings::RecommendationEngineType::Clusters)) + ")");
	}

	static
	void
	migrateFromV8(Session& session)
	{
		// Better cover handling, need to rescan the whole files
		// Just increment the scan version of the settings to make the next scheduled scan rescan everything
		ScanSettings::get(session).modify()->incScanVersion();
	}

	static
	void
	migrateFromV9(Session& session)
	{
		session.getDboSession().execute(R"(
CREATE TABLE IF NOT EXISTS "track_bookmark" (
	"id" integer primary key autoincrement,
	"version" integer not null,
	"offset" integer,
	"comment" text not null,
	"track_id" bigint,
	"user_id" bigint,
	constraint "fk_track_bookmark_track" foreign key ("track_id") references "track" ("id") on delete cascade deferrable initially deferred,
	constraint "fk_track_bookmark_user" foreign key ("user_id") references "user" ("id") on delete cascade deferrable initially deferred
);)");
	}

	static
	void
	migrateFromV10(Session& session)
	{
		ScanSettings::get(session).modify()->addAudioFileExtension(".m4b");
		ScanSettings::get(session).modify()->addAudioFileExtension(".alac");
	}

	static
	void
	migrateFromV11(Session& session)
	{
		// Sanitize bad MBID, need to rescan the whole files
		// Just increment the scan version of the settings to make the next scheduled scan rescan everything
		ScanSettings::get(session).modify()->incScanVersion();
	}

	static
	void
	migrateFromV12(Session& session)
	{
		// Artist and release that have a badly parsed name but a MBID had no chance to updat the name
		// Just increment the scan version of the settings to make the next scheduled scan rescan everything
		ScanSettings::get(session).modify()->incScanVersion();
	}

	static
	void
	migrateFromV13(Session& session)
	{
		// Always store UUID in lower case + better WMA parsing
		// Just increment the scan version of the settings to make the next scheduled scan rescan everything
		ScanSettings::get(session).modify()->incScanVersion();
	}

	static
	void
	migrateFromV14(Session& session)
	{
		// SortName now set from metadata
		// Just increment the scan version of the settings to make the next scheduled scan rescan everything
		ScanSettings::get(session).modify()->incScanVersion();
	}

	static
	void
	migrateFromV15(Session& session)
	{
		session.getDboSession().execute("ALTER TABLE user ADD ui_theme INTEGER NOT NULL DEFAULT(" + std::to_string(static_cast<int>(User::defaultUITheme)) + ")");
	}

	static
	void
	migrateFromV16(Session& session)
	{
		session.getDboSession().execute("ALTER TABLE track ADD total_disc INTEGER NOT NULL DEFAULT(0)");
		session.getDboSession().execute("ALTER TABLE track ADD total_track INTEGER NOT NULL DEFAULT(0)");

		// Just increment the scan version of the settings to make the next scheduled scan rescan everything
		ScanSettings::get(session).modify()->incScanVersion();
	}

	static
	void
	migrateFromV17(Session& session)
	{
		// Drop colums total_disc/total_track from release
		session.getDboSession().execute(R"(
CREATE TABLE "release_backup" (
  "id" integer primary key autoincrement,
  "version" integer not null,
  "name" text not null,
  "mbid" text not null
))");
		session.getDboSession().execute("INSERT INTO release_backup SELECT id,version,name,mbid FROM release");
		session.getDboSession().execute("DROP TABLE release");
		session.getDboSession().execute("ALTER TABLE release_backup RENAME TO release");

		// Just increment the scan version of the settings to make the next scheduled scan rescan everything
		ScanSettings::get(session).modify()->incScanVersion();
	}


	static
	void
	migrateFromV18(Session& session)
	{
		session.getDboSession().execute(R"(
CREATE TABLE IF NOT EXISTS "subsonic_settings" (
  "id" integer primary key autoincrement,
  "version" integer not null,
  "api_enabled" boolean not null,
  "artist_list_mode" integer not null
))");
	}

	static
	void
	migrateFromV19(Session& session)
	{
		session.getDboSession().execute(R"(
CREATE TABLE "user_backup" (
  "id" integer primary key autoincrement,
  "version" integer not null,
  "type" integer not null,
  "login_name" text not null,
  "password_salt" text not null,
  "password_hash" text not null,
  "last_login" text,
  "subsonic_transcode_enable" boolean not null,
  "subsonic_transcode_format" integer not null,
  "subsonic_transcode_bitrate" integer not null,
  "subsonic_artist_list_mode" integer not null,
  "ui_theme" integer not null,
  "cur_playing_track_pos" integer not null,
  "repeat_all" boolean not null,
  "radio" boolean not null
))");
		session.getDboSession().execute(std::string {"INSERT INTO user_backup SELECT id, version, type, login_name, password_salt, password_hash, last_login, "}
				+ (User::defaultSubsonicTranscodeEnable ? "1" : "0")
				+ ", " + std::to_string(static_cast<int>(User::defaultSubsonicTranscodeFormat))
				+ ", " + std::to_string(User::defaultSubsonicTranscodeBitrate)
				+ ", " + std::to_string(static_cast<int>(User::defaultSubsonicArtistListMode))
				+ ", ui_theme, cur_playing_track_pos, repeat_all, radio FROM user");
		session.getDboSession().execute("DROP TABLE user");
		session.getDboSession().execute("ALTER TABLE user_backup RENAME TO user");
	}

	static
	void
	migrateFromV20(Session& session)
	{
		session.getDboSession().execute("DROP TABLE subsonic_settings");
	}

	static
	void
	migrateFromV21(Session& session)
	{
		session.getDboSession().execute("ALTER TABLE track ADD track_replay_gain REAL");
		session.getDboSession().execute("ALTER TABLE track ADD release_replay_gain REAL");

		// Just increment the scan version of the settings to make the next scheduled scan rescan everything
		ScanSettings::get(session).modify()->incScanVersion();
	}


	static
	void
	migrateFromV22(Session& session)
	{
		session.getDboSession().execute("ALTER TABLE track ADD disc_subtitle TEXT NOT NULL DEFAULT ''");

		// Just increment the scan version of the settings to make the next scheduled scan rescan everything
		ScanSettings::get(session).modify()->incScanVersion();
	}


	static
	void
	migrateFromV23(Session& session)
	{
		// Better cover detection
		// Just increment the scan version of the settings to make the next scheduled scan rescan everything
		ScanSettings::get(session).modify()->incScanVersion();
	}

	static
	void
	migrateFromV24(Session& session)
	{
		// User's AuthMode
		session.getDboSession().execute("ALTER TABLE user ADD auth_mode INTEGER NOT NULL DEFAULT(" + std::to_string(static_cast<int>(/*User::defaultAuthMode*/0)) + ")");
	}

	static
	void
	migrateFromV25(Session& session)
	{
		// Better cover detection
		// Just increment the scan version of the settings to make the next scheduled scan rescan everything
		ScanSettings::get(session).modify()->incScanVersion();
	}

	static
	void
	migrateFromV26(Session& session)
	{
		// Composer, mixer, etc. support
		// Just increment the scan version of the settings to make the next scheduled scan rescan everything
		ScanSettings::get(session).modify()->incScanVersion();
	}

	static
	void
	migrateFromV27(Session& session)
	{
		// Composer, mixer, etc. support, now fallback on MBID tagged entries as there is no mean to provide MBID by tags for these kinf od artists
		// Just increment the scan version of the settings to make the next scheduled scan rescan everything
		ScanSettings::get(session).modify()->incScanVersion();
	}

	static
	void
	migrateFromV28(Session& session)
	{
		// Drop Auth mode
		session.getDboSession().execute(R"(
CREATE TABLE "user_backup" (
  "id" integer primary key autoincrement,
  "version" integer not null,
  "type" integer not null,
  "login_name" text not null,
  "password_salt" text not null,
  "password_hash" text not null,
  "last_login" text,
  "subsonic_transcode_enable" boolean not null,
  "subsonic_transcode_format" integer not null,
  "subsonic_transcode_bitrate" integer not null,
  "subsonic_artist_list_mode" integer not null,
  "ui_theme" integer not null,
  "cur_playing_track_pos" integer not null,
  "repeat_all" boolean not null,
  "radio" boolean not null
))");
		session.getDboSession().execute("INSERT INTO user_backup SELECT id, version, type, login_name, password_salt, password_hash, last_login, subsonic_transcode_enable, subsonic_transcode_format, subsonic_transcode_bitrate, subsonic_artist_list_mode, ui_theme, cur_playing_track_pos, repeat_all, radio FROM user");
		session.getDboSession().execute("DROP TABLE user");
		session.getDboSession().execute("ALTER TABLE user_backup RENAME TO user");
	}

	static
	void
	migrateFromV29(Session& session)
	{
		session.getDboSession().execute("ALTER TABLE tracklist_entry ADD date_time TEXT");
		session.getDboSession().execute("ALTER TABLE user ADD listenbrainz_token TEXT");
		session.getDboSession().execute("ALTER TABLE user ADD scrobbler INTEGER NOT NULL DEFAULT(" + std::to_string(static_cast<int>(User::defaultScrobbler)) + ")");
		session.getDboSession().execute("ALTER TABLE track ADD recording_mbid TEXT");

		session.getDboSession().execute("DELETE from tracklist WHERE name = ?").bind("__played_tracks__");

		// MBID changes
		// Just increment the scan version of the settings to make the next scheduled scan rescan everything
		ScanSettings::get(session).modify()->incScanVersion();
	}

	static
	void
	migrateFromV30(Session& session)
	{
		// drop "year" and "original_year" (rescan needed to convert them into dates)
		session.getDboSession().execute(R"(
CREATE TABLE "track_backup" (
  "id" integer primary key autoincrement,
  "version" integer not null,
  "scan_version" integer not null,
  "track_number" integer not null,
  "disc_number" integer not null,
  "name" text not null,
  "duration" integer,
  "date" integer text,
  "original_date" integer text,
  "file_path" text not null,
  "file_last_write" text,
  "file_added" text,
  "has_cover" boolean not null,
  "mbid" text not null,
  "copyright" text not null,
  "copyright_url" text not null,
  "release_id" bigint, total_disc INTEGER NOT NULL DEFAULT(0), total_track INTEGER NOT NULL DEFAULT(0), track_replay_gain REAL, release_replay_gain REAL, disc_subtitle TEXT NOT NULL DEFAULT '', recording_mbid TEXT,
  constraint "fk_track_release" foreign key ("release_id") references "release" ("id") on delete cascade deferrable initially deferred
))");
		session.getDboSession().execute("INSERT INTO track_backup SELECT id, version, scan_version, track_number, disc_number, name, duration, \"1900-01-01\", \"1900-01-01\", file_path, file_last_write, file_added, has_cover, mbid, copyright, copyright_url, release_id, total_disc, total_track, track_replay_gain, release_replay_gain, disc_subtitle, recording_mbid FROM track");
		session.getDboSession().execute("DROP TABLE track");
		session.getDboSession().execute("ALTER TABLE track_backup RENAME TO track");

		// Just increment the scan version of the settings to make the next scheduled scan rescan everything
		ScanSettings::get(session).modify()->incScanVersion();
	}

	static
	void
	migrateFromV31(Session& session)
	{
		// new star system, using dedicated entries per scrobbler and date time
		session.getDboSession().execute(R"(
CREATE TABLE "starred_artist" (
  "id" integer primary key autoincrement,
  "version" integer not null,
  "scrobbler" integer not null,
  "date_time" text,
  "artist_id" bigint,
  "user_id" bigint,
  constraint "fk_starred_artist_artist" foreign key ("artist_id") references "artist" ("id") on delete cascade deferrable initially deferred,
  constraint "fk_starred_artist_user" foreign key ("user_id") references "user" ("id") on delete cascade deferrable initially deferred
))");

		session.getDboSession().execute(R"(
CREATE TABLE "starred_release" (
  "id" integer primary key autoincrement,
  "version" integer not null,
  "scrobbler" integer not null,
  "date_time" text,
  "release_id" bigint,
  "user_id" bigint,
  constraint "fk_starred_release_release" foreign key ("release_id") references "release" ("id") on delete cascade deferrable initially deferred,
  constraint "fk_starred_release_user" foreign key ("user_id") references "user" ("id") on delete cascade deferrable initially deferred
))");

		session.getDboSession().execute(R"(
CREATE TABLE "starred_track" (
  "id" integer primary key autoincrement,
  "version" integer not null,
  "scrobbler" integer not null,
  "date_time" text,
  "track_id" bigint,
  "user_id" bigint,
  constraint "fk_starred_track_track" foreign key ("track_id") references "track" ("id") on delete cascade deferrable initially deferred,
  constraint "fk_starred_track_user" foreign key ("user_id") references "user" ("id") on delete cascade deferrable initially deferred
))");

		// Can't migrate using class mapping as mapping may evolve in the future

		// use time_t to avoid rounding issues later
		const std::string now {dateTimeToDbFormat(Wt::WDateTime::fromTime_t(Wt::WDateTime::currentDateTime().toTime_t()))};

		std::map<IdType::ValueType, Scrobbler> userScrobblers;
		auto getScrobbler {[&](IdType::ValueType userId)
		{
			auto itScrobbler {userScrobblers.find(userId)};
			if (itScrobbler != std::cend(userScrobblers))
				return itScrobbler->second;

			auto query {session.getDboSession().query<Scrobbler>("SELECT scrobbler FROM user WHERE id = ?").bind(userId)};
			auto [itInserted, inserted] {userScrobblers.emplace(userId, query.resultValue())};
			assert(inserted);
			return itInserted->second;
		}};

		auto migrateStarEntries {[&session, &getScrobbler, &now](const std::string& colName, const std::string& oldTableName, const std::string& newTableName)
		{
			using UserIdObjectId = std::tuple<IdType::ValueType /* userId */, IdType::ValueType /* entryId */>;

			std::vector<UserIdObjectId> starredEntries;
			auto query {session.getDboSession().query<UserIdObjectId>("SELECT user_id, " + colName + " from " + oldTableName)};
			auto results {query.resultList()};

			LMS_LOG(DB, INFO) << "Found " << results.size() << " " << colName << " to migrate";

			for (const auto& [userId, entryId] : results)
			{
				session.getDboSession().execute("INSERT INTO " + newTableName + " ('version', 'scrobbler', 'date_time', '" + colName + "', 'user_id') VALUES (?, ?, ?, ?, ?)")
					.bind(0)
					.bind(getScrobbler(userId))
					.bind(now)
					.bind(entryId)
					.bind(userId);
			}

			session.getDboSession().execute("DROP TABLE " + oldTableName);
		}};

		migrateStarEntries("artist_id","user_artist_starred", "starred_artist");
		migrateStarEntries("release_id","user_release_starred", "starred_release");
		migrateStarEntries("track_id","user_track_starred", "starred_track");

		// new listen system, no longer using tracklists
		session.getDboSession().execute(R"(
CREATE TABLE "listen" (
  "id" integer primary key autoincrement,
  "version" integer not null,
  "date_time" text,
  "scrobbler" integer not null,
  "scrobbling_state" integer not null,
  "track_id" bigint,
  "user_id" bigint,
  constraint "fk_listen_track" foreign key ("track_id") references "track" ("id") on delete cascade deferrable initially deferred,
  constraint "fk_listen_user" foreign key ("user_id") references "user" ("id") on delete cascade deferrable initially deferred
))");

		auto migrateListens {[&session](const std::string& trackListName, Scrobbler scrobbler)
		{
			using UserIdObjectId = std::tuple<IdType::ValueType /* userId */, IdType::ValueType /* trackId */, Wt::WDateTime>;

			std::vector<UserIdObjectId> listens;
			auto query {session.getDboSession().query<UserIdObjectId>("SELECT t_l.user_id, t_l_e.track_id, t_l_e.date_time FROM tracklist t_l")
													.join("tracklist_entry t_l_e ON t_l_e.tracklist_id = t_l.id")
													.where("t_l.name = ?").bind(trackListName)};
			auto results {query.resultList()};
			listens.reserve(results.size());

			LMS_LOG(DB, INFO) << "Found " << results.size() << " listens in " << trackListName;

			for (const auto& [userId, trackId, dateTime] : results)
			{
				session.getDboSession().execute("INSERT INTO listen ('version', 'date_time', 'scrobbler', 'scrobbling_state', 'track_id', 'user_id') VALUES (?, ?, ?, ?, ?, ?)")
					.bind(0)
					.bind(dateTimeToDbFormat(dateTime))
					.bind(scrobbler)
					.bind(ScrobblingState::Synchronized) // consider sync is done to avoid duplicate submissions
					.bind(trackId)
					.bind(userId);
			}
		}};

		migrateListens("__scrobbler_internal_history__", Scrobbler::Internal);
		migrateListens("__scrobbler_listenbrainz_history__", Scrobbler::ListenBrainz);
	}

	static
	void
	migrateFromV32(Session& session)
	{
		ScanSettings::get(session).modify()->addAudioFileExtension(".wv");
	}

	static
	void
	migrateFromV33(Session& session)
	{
<<<<<<< HEAD
		// Add scrobbling state
		// By default, everythin needs to be sent
		session.getDboSession().execute("ALTER TABLE starred_artist ADD scrobbling_state INTEGER NOT NULL DEFAULT(" + std::to_string(static_cast<int>(/*ScrobblingState::PendingAdd*/0)) + ")");
		session.getDboSession().execute("ALTER TABLE starred_release ADD scrobbling_state INTEGER NOT NULL DEFAULT(" + std::to_string(static_cast<int>(/*ScrobblingState::PendingAdd*/0)) + ")");
		session.getDboSession().execute("ALTER TABLE starred_track ADD scrobbling_state INTEGER NOT NULL DEFAULT(" + std::to_string(static_cast<int>(/*ScrobblingState::PendingAdd*/0)) + ")");
=======
		// remove name from track_artist_link
		// Drop Auth mode
		session.getDboSession().execute(R"(
CREATE TABLE IF NOT EXISTS "track_artist_link_backup" (
  "id" integer primary key autoincrement,
  "version" integer not null,
  "type" integer not null,
  "track_id" bigint,
  "artist_id" bigint,
  constraint "fk_track_artist_link_track" foreign key ("track_id") references "track" ("id") on delete cascade deferrable initially deferred,
  constraint "fk_track_artist_link_artist" foreign key ("artist_id") references "artist" ("id") on delete cascade deferrable initially deferred
);
))");
		session.getDboSession().execute("INSERT INTO track_artist_link_backup SELECT id, version, type, track_id, artist_id FROM track_artist_link");
		session.getDboSession().execute("DROP TABLE track_artist_link");
		session.getDboSession().execute("ALTER TABLE track_artist_link_backup RENAME TO track_artist_link");
>>>>>>> b9305f2c
	}

	void
	doDbMigration(Session& session)
	{
		static const std::string outdatedMsg {"Outdated database, please rebuild it (delete the .db file and restart)"};

		ScopedNoForeignKeys noPragmaKeys {session.getDb()};

		using MigrationFunction = std::function<void(Session&)>;

		const std::map<unsigned, MigrationFunction> migrationFunctions
		{
			{5, migrateFromV5},
			{6, migrateFromV6},
			{7, migrateFromV7},
			{8, migrateFromV8},
			{9, migrateFromV9},
			{10, migrateFromV10},
			{11, migrateFromV11},
			{12, migrateFromV12},
			{13, migrateFromV13},
			{14, migrateFromV14},
			{15, migrateFromV15},
			{16, migrateFromV16},
			{17, migrateFromV17},
			{18, migrateFromV18},
			{19, migrateFromV19},
			{20, migrateFromV20},
			{21, migrateFromV21},
			{22, migrateFromV22},
			{23, migrateFromV23},
			{24, migrateFromV24},
			{25, migrateFromV25},
			{26, migrateFromV26},
			{27, migrateFromV27},
			{28, migrateFromV28},
			{29, migrateFromV29},
			{30, migrateFromV30},
			{31, migrateFromV31},
			{32, migrateFromV32},
			{33, migrateFromV33},
		};

		while (1)
		{
			auto uniqueTransaction {session.createUniqueTransaction()};

			Version version;
			try
			{
				version = VersionInfo::getOrCreate(session)->getVersion();
				LMS_LOG(DB, INFO) << "Database version = " << version << ", LMS binary version = " << LMS_DATABASE_VERSION;
			}
			catch (std::exception& e)
			{
				LMS_LOG(DB, ERROR) << "Cannot get database version info: " << e.what();
				throw LmsException {outdatedMsg};
			}

			if (version == LMS_DATABASE_VERSION)
			{
				LMS_LOG(DB, DEBUG) << "Lms database version " << LMS_DATABASE_VERSION << ": up to date!";
				return;
			}
			else if (version > LMS_DATABASE_VERSION)
			{
				throw LmsException {"Server binary outdated, please upgrade it to handle this database"};
			}

			if (version < migrationFunctions.begin()->first)
				throw LmsException {outdatedMsg};

			LMS_LOG(DB, INFO) << "Migrating database from version " << version << "...";

			auto itMigrationFunc {migrationFunctions.find(version)};
			assert(itMigrationFunc != std::cend(migrationFunctions));
			itMigrationFunc->second(session);

			VersionInfo::get(session).modify()->setVersion(++version);
		}
	}
}<|MERGE_RESOLUTION|>--- conflicted
+++ resolved
@@ -553,13 +553,6 @@
 	void
 	migrateFromV33(Session& session)
 	{
-<<<<<<< HEAD
-		// Add scrobbling state
-		// By default, everythin needs to be sent
-		session.getDboSession().execute("ALTER TABLE starred_artist ADD scrobbling_state INTEGER NOT NULL DEFAULT(" + std::to_string(static_cast<int>(/*ScrobblingState::PendingAdd*/0)) + ")");
-		session.getDboSession().execute("ALTER TABLE starred_release ADD scrobbling_state INTEGER NOT NULL DEFAULT(" + std::to_string(static_cast<int>(/*ScrobblingState::PendingAdd*/0)) + ")");
-		session.getDboSession().execute("ALTER TABLE starred_track ADD scrobbling_state INTEGER NOT NULL DEFAULT(" + std::to_string(static_cast<int>(/*ScrobblingState::PendingAdd*/0)) + ")");
-=======
 		// remove name from track_artist_link
 		// Drop Auth mode
 		session.getDboSession().execute(R"(
@@ -576,7 +569,17 @@
 		session.getDboSession().execute("INSERT INTO track_artist_link_backup SELECT id, version, type, track_id, artist_id FROM track_artist_link");
 		session.getDboSession().execute("DROP TABLE track_artist_link");
 		session.getDboSession().execute("ALTER TABLE track_artist_link_backup RENAME TO track_artist_link");
->>>>>>> b9305f2c
+	}
+
+	static
+	void
+	migrateFromV34(Session& session)
+	{
+		// Add scrobbling state
+		// By default, everythin needs to be sent
+		session.getDboSession().execute("ALTER TABLE starred_artist ADD scrobbling_state INTEGER NOT NULL DEFAULT(" + std::to_string(static_cast<int>(/*ScrobblingState::PendingAdd*/0)) + ")");
+		session.getDboSession().execute("ALTER TABLE starred_release ADD scrobbling_state INTEGER NOT NULL DEFAULT(" + std::to_string(static_cast<int>(/*ScrobblingState::PendingAdd*/0)) + ")");
+		session.getDboSession().execute("ALTER TABLE starred_track ADD scrobbling_state INTEGER NOT NULL DEFAULT(" + std::to_string(static_cast<int>(/*ScrobblingState::PendingAdd*/0)) + ")");
 	}
 
 	void
@@ -619,6 +622,7 @@
 			{31, migrateFromV31},
 			{32, migrateFromV32},
 			{33, migrateFromV33},
+			{34, migrateFromV34},
 		};
 
 		while (1)
