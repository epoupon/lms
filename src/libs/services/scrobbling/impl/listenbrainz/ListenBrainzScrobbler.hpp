--- conflicted
+++ resolved
@@ -1,70 +1,67 @@
-/*
- * Copyright (C) 2021 Emeric Poupon
- *
- * This file is part of LMS.
- *
- * LMS is free software: you can redistribute it and/or modify
- * it under the terms of the GNU General Public License as published by
- * the Free Software Foundation, either version 3 of the License, or
- * (at your option) any later version.
- *
- * LMS is distributed in the hope that it will be useful,
- * but WITHOUT ANY WARRANTY; without even the implied warranty of
- * MERCHANTABILITY or FITNESS FOR A PARTICULAR PURPOSE.  See the
- * GNU General Public License for more details.
- *
- * You should have received a copy of the GNU General Public License
- * along with LMS.  If not, see <http://www.gnu.org/licenses/>.
- */
-
-#pragma once
-
-#include <string>
-#include <optional>
-#include <boost/asio/io_context.hpp>
-
-#include "IScrobbler.hpp"
-#include "FeedbackSender.hpp"
-#include "ListensSynchronizer.hpp"
-
-namespace Database
-{
-	class Db;
-}
-
-namespace Scrobbling::ListenBrainz
-{
-	class Scrobbler final : public IScrobbler
-	{
-		public:
-			Scrobbler(boost::asio::io_context& ioContext, Database::Db& db);
-			~Scrobbler();
-
-			Scrobbler(const Scrobbler&) = delete;
-			Scrobbler(const Scrobbler&&) = delete;
-			Scrobbler& operator=(const Scrobbler&) = delete;
-			Scrobbler& operator=(const Scrobbler&&) = delete;
-
-		private:
-			void listenStarted(const Listen& listen) override;
-			void listenFinished(const Listen& listen, std::optional<std::chrono::seconds> duration) override;
-			void addTimedListen(const TimedListen& listen) override;
-
-<<<<<<< HEAD
-			// Submit listens
-			void enqueListen(const Listen& listen, const Wt::WDateTime& timePoint);
-
-			// Star
-			void onStarred(Database::UserId userId, Database::TrackId trackId) override;
-			void onUnstarred(Database::UserId userId, Database::TrackId trackId) override;
-
-=======
->>>>>>> d24864df
-			boost::asio::io_context&		_ioContext;
-			Database::Db&					_db;
-			std::string						_baseAPIUrl;
-			std::unique_ptr<Http::IClient>	_client;
-			ListensSynchronizer				_listensSynchronizer;
-			FeedbackSender					_feedbackSender;
-	};
-} // Scrobbling::ListenBrainz
+/*
+ * Copyright (C) 2021 Emeric Poupon
+ *
+ * This file is part of LMS.
+ *
+ * LMS is free software: you can redistribute it and/or modify
+ * it under the terms of the GNU General Public License as published by
+ * the Free Software Foundation, either version 3 of the License, or
+ * (at your option) any later version.
+ *
+ * LMS is distributed in the hope that it will be useful,
+ * but WITHOUT ANY WARRANTY; without even the implied warranty of
+ * MERCHANTABILITY or FITNESS FOR A PARTICULAR PURPOSE.  See the
+ * GNU General Public License for more details.
+ *
+ * You should have received a copy of the GNU General Public License
+ * along with LMS.  If not, see <http://www.gnu.org/licenses/>.
+ */
+
+#pragma once
+
+#include <string>
+#include <optional>
+#include <boost/asio/io_context.hpp>
+
+#include "IScrobbler.hpp"
+#include "FeedbackSender.hpp"
+#include "ListensSynchronizer.hpp"
+
+namespace Database
+{
+	class Db;
+}
+
+namespace Scrobbling::ListenBrainz
+{
+	class Scrobbler final : public IScrobbler
+	{
+		public:
+			Scrobbler(boost::asio::io_context& ioContext, Database::Db& db);
+			~Scrobbler();
+
+			Scrobbler(const Scrobbler&) = delete;
+			Scrobbler(const Scrobbler&&) = delete;
+			Scrobbler& operator=(const Scrobbler&) = delete;
+			Scrobbler& operator=(const Scrobbler&&) = delete;
+
+		private:
+			void listenStarted(const Listen& listen) override;
+			void listenFinished(const Listen& listen, std::optional<std::chrono::seconds> duration) override;
+			void addTimedListen(const TimedListen& listen) override;
+
+			// Submit listens
+			void enqueListen(const Listen& listen, const Wt::WDateTime& timePoint);
+
+			// Star
+			void onStarred(Database::UserId userId, Database::TrackId trackId) override;
+			void onUnstarred(Database::UserId userId, Database::TrackId trackId) override;
+
+			boost::asio::io_context&		_ioContext;
+			Database::Db&					_db;
+			std::string						_baseAPIUrl;
+			std::unique_ptr<Http::IClient>	_client;
+			ListensSynchronizer				_listensSynchronizer;
+			FeedbackSender					_feedbackSender;
+	};
+} // Scrobbling::ListenBrainz