--- conflicted
+++ resolved
@@ -1,661 +1,655 @@
-/*
- * Copyright (C) 2021 Emeric Poupon
- *
- * This file is part of LMS.
- *
- * LMS is free software: you can redistribute it and/or modify
- * it under the terms of the GNU General Public License as published by
- * the Free Software Foundation, either version 3 of the License, or
- * (at your option) any later version.
- *
- * LMS is distributed in the hope that it will be useful,
- * but WITHOUT ANY WARRANTY; without even the implied warranty of
- * MERCHANTABILITY or FITNESS FOR A PARTICULAR PURPOSE.  See the
- * GNU General Public License for more details.
- *
- * You should have received a copy of the GNU General Public License
- * along with LMS.  If not, see <http://www.gnu.org/licenses/>.
- */
-
-#include "ListenBrainzScrobbler.hpp"
-
-#include <boost/asio/bind_executor.hpp>
-#include <Wt/Json/Array.h>
-#include <Wt/Json/Object.h>
-#include <Wt/Json/Value.h>
-#include <Wt/Json/Serializer.h>
-
-#include "services/database/Artist.hpp"
-#include "services/database/Db.hpp"
-#include "services/database/Listen.hpp"
-#include "services/database/Release.hpp"
-#include "services/database/Session.hpp"
-#include "services/database/Track.hpp"
-#include "services/database/TrackList.hpp"
-#include "services/database/User.hpp"
-#include "services/scrobbling/Exception.hpp"
-#include "utils/IConfig.hpp"
-#include "utils/http/IClient.hpp"
-#include "utils/Service.hpp"
-
-#include "Utils.hpp"
-
-<<<<<<< HEAD
-=======
-#define LOG(sev)	LMS_LOG(SCROBBLING, sev) << "[listenbrainz Synchronizer] - "
-#define LOG_EX(sev)	LMS_LOG_EX(Module::SCROBBLING, sev) << "[listenbrainz Synchronizer] - "
-
->>>>>>> d24864df
-namespace
-{
-	using namespace Scrobbling::ListenBrainz;
-
-	std::optional<Wt::Json::Object>
-	listenToJsonPayload(Database::Session& session, const Scrobbling::Listen& listen, const Wt::WDateTime& timePoint)
-	{
-		auto transaction {session.createSharedTransaction()};
-
-		const Database::Track::pointer track {Database::Track::find(session, listen.trackId)};
-		if (!track)
-			return std::nullopt;
-
-		auto artists {track->getArtists({Database::TrackArtistLinkType::Artist})};
-		if (artists.empty())
-			artists = track->getArtists({Database::TrackArtistLinkType::ReleaseArtist});
-
-		if (artists.empty())
-		{
-			LOG(DEBUG) << "Track cannot be scrobbled since it does not have any artist";
-			return std::nullopt;
-		}
-
-		Wt::Json::Object additionalInfo;
-		additionalInfo["listening_from"] = "LMS";
-		if (track->getRelease())
-		{
-			if (auto MBID {track->getRelease()->getMBID()})
-				additionalInfo["release_mbid"] = Wt::Json::Value {std::string {MBID->getAsString()}};
-		}
-
-		{
-			Wt::Json::Array artistMBIDs;
-			for (const Database::Artist::pointer& artist : artists)
-			{
-				if (auto MBID {artist->getMBID()})
-					artistMBIDs.push_back(Wt::Json::Value {std::string {MBID->getAsString()}});
-			}
-
-			if (!artistMBIDs.empty())
-				additionalInfo["artist_mbids"] = std::move(artistMBIDs);
-		}
-
-		if (auto MBID {track->getTrackMBID()})
-			additionalInfo["track_mbid"] = Wt::Json::Value {std::string {MBID->getAsString()}};
-
-		if (auto MBID {track->getRecordingMBID()})
-			additionalInfo["recording_mbid"] = Wt::Json::Value {std::string {MBID->getAsString()}};
-
-		if (const std::optional<std::size_t> trackNumber {track->getTrackNumber()})
-			additionalInfo["tracknumber"] = Wt::Json::Value {static_cast<long long int>(*trackNumber)};
-
-		Wt::Json::Object trackMetadata;
-		trackMetadata["additional_info"] = std::move(additionalInfo);
-		trackMetadata["artist_name"] = Wt::Json::Value {artists.front()->getName()};
-		trackMetadata["track_name"] = Wt::Json::Value {track->getName()};
-		if (track->getRelease())
-			trackMetadata["release_name"] = Wt::Json::Value {track->getRelease()->getName()};
-
-		Wt::Json::Object payload;
-		payload["track_metadata"] = std::move(trackMetadata);
-		if (timePoint.isValid())
-			payload["listened_at"] = Wt::Json::Value {static_cast<long long int>(timePoint.toTime_t())};
-
-		return payload;
-	}
-
-	std::string
-	listenToJsonString(Database::Session& session, const Scrobbling::Listen& listen, const Wt::WDateTime& timePoint, std::string_view listenType)
-	{
-		std::string res;
-
-		std::optional<Wt::Json::Object> payload {listenToJsonPayload(session, listen, timePoint)};
-		if (!payload)
-			return res;
-
-		Wt::Json::Object root;
-		root["listen_type"] = Wt::Json::Value {std::string {listenType}};
-		root["payload"] = Wt::Json::Array {std::move(*payload)};
-
-		res = Wt::Json::serialize(root);
-		return res;
-	}
-
-	std::string
-	parseValidateToken(std::string_view msgBody)
-	{
-		std::string listenBrainzUserName;
-
-		Wt::Json::ParseError error;
-		Wt::Json::Object root;
-		if (!Wt::Json::parse(std::string {msgBody}, root, error))
-		{
-			LOG(ERROR) << "Cannot parse 'validate-token' result: " << error.what();
-			return listenBrainzUserName;
-		}
-
-		if (!root.get("valid").orIfNull(false))
-		{
-			LOG(INFO) << "Invalid listenbrainz user";
-			return listenBrainzUserName;
-		}
-
-		listenBrainzUserName = root.get("user_name").orIfNull("");
-		return listenBrainzUserName;
-	}
-
-	std::optional<std::size_t>
-	parseListenCount(std::string_view msgBody)
-	{
-		try
-		{
-			Wt::Json::Object root;
-			Wt::Json::parse(std::string {msgBody}, root);
-
-			const Wt::Json::Object& payload {static_cast<const Wt::Json::Object&>(root.get("payload"))};
-			return static_cast<int>(payload.get("count"));
-		}
-		catch (const Wt::WException& e)
-		{
-			LOG(ERROR) << "Cannot parse listen count response: " << e.what();
-			return std::nullopt;
-		}
-	}
-
-	Database::TrackId
-	tryMatchListen(Database::Session& session, const Wt::Json::Object& metadata)
-	{
-		using namespace Database;
-
-		//LOG(DEBUG) << "Trying to match track' " << Wt::Json::serialize(metadata) << "'";
-
-		// first try to get the associated track using MBIDs, and then fallback on names
-		if (metadata.type("additional_info") == Wt::Json::Type::Object)
-		{
-			const Wt::Json::Object& additionalInfo = metadata.get("additional_info");
-			if (std::optional<UUID> recordingMBID {UUID::fromString(additionalInfo.get("recording_mbid").orIfNull(""))})
-			{
-				const auto tracks {Track::findByRecordingMBID(session, *recordingMBID)};
-				// if duplicated files, do not record it (let the user correct its database)
-				if (tracks.size() == 1)
-					return tracks.front()->getId();
-			}
-		}
-
-		// these fields are mandatory
-		const std::string trackName {static_cast<std::string>(metadata.get("track_name"))};
-		const std::string releaseName {static_cast<std::string>(metadata.get("release_name"))};
-
-		auto tracks {Track::findByNameAndReleaseName(session, trackName, releaseName)};
-		if (tracks.results.size() > 1)
-		{
-			tracks.results.erase(std::remove_if(std::begin(tracks.results), std::end(tracks.results),
-				[&](const TrackId trackId)
-				{
-					const Track::pointer track {Track::find(session, trackId)};
-
-					if (std::string artistName {metadata.get("artist_name").orIfNull("")}; !artistName.empty())
-					{
-						const auto& artists {track->getArtists({TrackArtistLinkType::Artist})};
-						if (std::none_of(std::begin(artists), std::end(artists), [&](const Artist::pointer& artist) { return artist->getName() == artistName; }))
-							return true;
-					}
-					if (metadata.type("additional_info") == Wt::Json::Type::Object)
-					{
-						const Wt::Json::Object& additionalInfo = metadata.get("additional_info");
-						if (track->getTrackNumber())
-						{
-							int otherTrackNumber {additionalInfo.get("tracknumber").orIfNull(-1)};
-							if (otherTrackNumber > 0 && static_cast<std::size_t>(otherTrackNumber) != *track->getTrackNumber())
-								return true;
-						}
-
-						if (auto releaseMBID {track->getRelease()->getMBID()})
-						{
-							if (std::optional<UUID> otherReleaseMBID {UUID::fromString(additionalInfo.get("release_mbid").orIfNull(""))})
-							{
-								if (otherReleaseMBID->getAsString() != releaseMBID->getAsString())
-									return true;
-							}
-						}
-					}
-
-					return false;
-				}), std::end(tracks.results));
-		}
-
-		if (tracks.results.size() == 1)
-			return tracks.results.front();
-
-		return {};
-	}
-
-	struct ParseGetListensResult
-	{
-		Wt::WDateTime oldestEntry;
-		std::size_t listenCount{};
-		std::vector<Scrobbling::TimedListen> matchedListens;
-	};
-	ParseGetListensResult
-	parseGetListens(Database::Session& session, std::string_view msgBody, Database::UserId userId)
-	{
-		ParseGetListensResult result;
-
-		try
-		{
-			Wt::Json::Object root;
-			Wt::Json::parse(std::string {msgBody}, root);
-
-			const Wt::Json::Object& payload = root.get("payload");
-			const Wt::Json::Array& listens = payload.get("listens");
-
-			LOG(DEBUG) << "Got " << listens.size() << " listens";
-
-			if (listens.empty())
-				return result;
-
-			auto transaction {session.createSharedTransaction()};
-
-			for (const Wt::Json::Value& value : listens)
-			{
-				const Wt::Json::Object& listen = value;
-				const Wt::WDateTime listenedAt {Wt::WDateTime::fromTime_t(static_cast<int>(listen.get("listened_at")))};
-				const Wt::Json::Object& metadata = listen.get("track_metadata");
-
-				if (!listenedAt.isValid())
-				{
-					LOG(ERROR) << "bad listened_at field!";
-					continue;
-				}
-
-				result.listenCount++;
-				if (!result.oldestEntry.isValid())
-					result.oldestEntry = listenedAt;
-				else if (listenedAt < result.oldestEntry)
-					result.oldestEntry = listenedAt;
-
-				if (Database::TrackId trackId {tryMatchListen(session, metadata)}; trackId.isValid())
-					result.matchedListens.emplace_back(Scrobbling::TimedListen {{userId, trackId}, listenedAt});
-			}
-		}
-		catch (const Wt::WException& error)
-		{
-			LOG(ERROR) << "Cannot parse 'get-listens' result: " << error.what();
-		}
-
-		return result;
-	}
-}
-
-namespace Scrobbling::ListenBrainz
-{
-	ListensSynchronizer::ListensSynchronizer(boost::asio::io_context& ioContext, Database::Db& db, Http::IClient& client)
-		: _ioContext {ioContext}
-		, _db {db}
-		, _client {client}
-		, _maxSyncListenCount {Service<IConfig>::get()->getULong("listenbrainz-max-sync-listen-count", 1000)}
-		, _syncListensPeriod {Service<IConfig>::get()->getULong("listenbrainz-sync-listens-period-hours", 1)}
-	{
-		LOG(INFO) << "Starting Listens synchronizer, maxSyncListenCount = " << _maxSyncListenCount << ", _syncListensPeriod = " << _syncListensPeriod.count() << " hours";
-
-		scheduleSync(std::chrono::seconds {30});
-	}
-
-	void
-	ListensSynchronizer::enqueListen(const TimedListen& listen)
-	{
-		assert(listen.listenedAt.isValid());
-		enqueListen(listen, listen.listenedAt);
-	}
-
-	void
-	ListensSynchronizer::enqueListenNow(const Listen& listen)
-	{
-		enqueListen(listen, {});
-	}
-
-	void
-	ListensSynchronizer::enqueListen(const Listen& listen, const Wt::WDateTime& timePoint)
-	{
-		Http::ClientPOSTRequestParameters request;
-		request.relativeUrl = "/1/submit-listens";
-
-		if (timePoint.isValid())
-		{
-			const TimedListen timedListen {listen, timePoint};
-			// We want the listen to be sent again later in case of failure, so we just save it as pending send
-			saveListen(timedListen, Database::ScrobblingState::PendingAdd);
-
-			request.priority = Http::ClientRequestParameters::Priority::Normal;
-			request.onSuccessFunc = [=](std::string_view)
-			{
-				_strand.dispatch([=]
-				{
-					if (saveListen(timedListen, Database::ScrobblingState::Synchronized))
-					{
-						UserContext& context {getUserContext(listen.userId)};
-						if (context.listenCount)
-							(*context.listenCount)++;
-					}
-				});
-			};
-			// on failure, this listen will be sent during the next sync
-		}
-		else
-		{
-			// We want "listen now" to appear as soon as possible
-			request.priority = Http::ClientRequestParameters::Priority::High;
-			// don't retry on failure
-		}
-
-		std::string bodyText {listenToJsonString(_db.getTLSSession(), listen, timePoint, timePoint.isValid() ? "single" : "playing_now")};
-		if (bodyText.empty())
-		{
-			LOG(DEBUG) << "Cannot convert listen to json: skipping";
-			return;
-		}
-
-		const std::optional<UUID> listenBrainzToken {Utils::getListenBrainzToken(_db.getTLSSession(), listen.userId)};
-		if (!listenBrainzToken)
-		{
-			LOG(DEBUG) << "No listenbrainz token found: skipping";
-			return;
-		}
-
-		request.message.addBodyText(bodyText);
-		request.message.addHeader("Authorization", "Token " + std::string {listenBrainzToken->getAsString()});
-		request.message.addHeader("Content-Type", "application/json");
-		_client.sendPOSTRequest(std::move(request));
-	}
-
-	bool
-	ListensSynchronizer::saveListen(const TimedListen& listen, Database::ScrobblingState scrobblingState)
-	{
-		using namespace Database;
-
-		Session& session {_db.getTLSSession()};
-		auto transaction {session.createUniqueTransaction()};
-
-		Database::Listen::pointer dbListen {Database::Listen::find(session, listen.userId, listen.trackId, Database::Scrobbler::ListenBrainz, listen.listenedAt)};
-		if (!dbListen)
-		{
-			const User::pointer user {User::find(session, listen.userId)};
-			if (!user)
-				return false;
-
-			const Track::pointer track {Track::find(session, listen.trackId)};
-			if (!track)
-				return false;
-
-			dbListen = Database::Listen::create(session, user, track, Database::Scrobbler::ListenBrainz, listen.listenedAt);
-			dbListen.modify()->setScrobblingState(scrobblingState);
-
-			LOG(DEBUG) << "LISTEN CREATED for user " << user->getLoginName() << ", track '" << track->getName() << "' AT " << listen.listenedAt.toString();
-
-			return true;
-		}
-
-		if (dbListen->getScrobblingState() == scrobblingState)
-			return false;
-
-		dbListen.modify()->setScrobblingState(scrobblingState);
-		return true;
-	}
-
-	void
-	ListensSynchronizer::enquePendingListens()
-	{
-		std::vector<TimedListen> pendingListens;
-
-		{
-			Database::Session& session {_db.getTLSSession()};
-
-			auto transaction {session.createUniqueTransaction()};
-
-			Database::Listen::FindParameters params;
-			params.setScrobbler(Database::Scrobbler::ListenBrainz)
-					.setScrobblingState(Database::ScrobblingState::PendingAdd)
-					.setRange(Database::Range {0, 100}); // don't flood too much?
-
-			const Database::RangeResults results {Database::Listen::find(session, params)};
-			pendingListens.reserve(results.results.size());
-
-			for (Database::ListenId listenId : results.results)
-			{
-				const Database::Listen::pointer listen {Database::Listen::find(session, listenId)};
-
-				TimedListen timedListen;
-				timedListen.listenedAt = listen->getDateTime();
-				timedListen.userId = listen->getUser()->getId();
-				timedListen.trackId = listen->getTrack()->getId();
-
-				pendingListens.push_back(std::move(timedListen));
-			}
-		}
-
-		LOG(DEBUG) << "Queing " << pendingListens.size() << " pending listen";
-
-		for (const TimedListen& pendingListen : pendingListens)
-			enqueListen(pendingListen);
-	}
-
-	ListensSynchronizer::UserContext&
-	ListensSynchronizer::getUserContext(Database::UserId userId)
-	{
-		assert(_strand.running_in_this_thread());
-
-		auto itContext {_userContexts.find(userId)};
-		if (itContext == std::cend(_userContexts))
-		{
-			auto [itNewContext, inserted] {_userContexts.emplace(userId, userId)};
-			itContext = itNewContext;
-		}
-
-		return itContext->second;
-	}
-
-	bool
-	ListensSynchronizer::isSyncing() const
-	{
-		return std::any_of(std::cbegin(_userContexts), std::cend(_userContexts), [](const auto& contextEntry)
-				{
-					const auto& [userId, context] {contextEntry};
-					return context.syncing;
-				});
-	}
-
-	void
-	ListensSynchronizer::scheduleSync(std::chrono::seconds fromNow)
-	{
-		if (_syncListensPeriod.count() == 0 || _maxSyncListenCount == 0)
-			return;
-
-		LOG(DEBUG) << "Scheduled sync in " << fromNow.count() << " seconds...";
-		_syncTimer.expires_after(fromNow);
-		_syncTimer.async_wait(boost::asio::bind_executor(_strand, [this] (const boost::system::error_code& ec)
-		{
-			if (ec == boost::asio::error::operation_aborted)
-			{
-				LOG(DEBUG) << "getListens aborted";
-				return;
-			}
-			else if (ec)
-			{
-				throw Exception {"GetListens timer failure: " + std::string {ec.message()} };
-			}
-
-			startSync();
-		}));
-	}
-
-	void
-	ListensSynchronizer::startSync()
-	{
-		LOG(DEBUG) << "Starting sync!";
-
-		assert(!isSyncing());
-
-		enquePendingListens();
-
-		Database::RangeResults<Database::UserId> userIds;
-		{
-			Database::Session& session {_db.getTLSSession()};
-			auto transaction {session.createSharedTransaction()};
-			userIds = Database::User::find(_db.getTLSSession(), Database::User::FindParameters{}.setScrobbler(Database::Scrobbler::ListenBrainz));
-		}
-
-		for (const Database::UserId userId : userIds.results)
-			startSync(getUserContext(userId));
-
-		if (!isSyncing())
-			scheduleSync(_syncListensPeriod);
-	}
-
-	void
-	ListensSynchronizer::startSync(UserContext& context)
-	{
-		context.syncing = true;
-		context.listenBrainzUserName = "";
-		context.maxDateTime = {};
-		context.fetchedListenCount = 0;
-		context.matchedListenCount = 0;
-		context.importedListenCount = 0;
-
-		enqueValidateToken(context);
-	}
-
-	void
-	ListensSynchronizer::onSyncEnded(UserContext& context)
-	{
-		_strand.dispatch([this, &context]
-		{
-			LOG_EX(context.importedListenCount > 0 ? Severity::INFO : Severity::DEBUG) << "Sync done for user '" << context.listenBrainzUserName << "', fetched: " << context.fetchedListenCount << ", matched: " << context.matchedListenCount << ", imported: " << context.importedListenCount;
-			context.syncing = false;
-
-			if (!isSyncing())
-				scheduleSync(_syncListensPeriod);
-		});
-	}
-
-	void
-	ListensSynchronizer::enqueValidateToken(UserContext& context)
-	{
-		assert(context.listenBrainzUserName.empty());
-
-		const std::optional<UUID> listenBrainzToken {Utils::getListenBrainzToken(_db.getTLSSession(), context.userId)};
-		if (!listenBrainzToken)
-		{
-			onSyncEnded(context);
-			return;
-		}
-
-		Http::ClientGETRequestParameters request;
-		request.priority = Http::ClientRequestParameters::Priority::Low;
-		request.relativeUrl = "/1/validate-token";
-		request.headers = { {"Authorization",  "Token " + std::string {listenBrainzToken->getAsString()}} };
-		request.onSuccessFunc = [this, &context] (std::string_view msgBody)
-			{
-				context.listenBrainzUserName = parseValidateToken(msgBody);
-				if (context.listenBrainzUserName.empty())
-				{
-					onSyncEnded(context);
-					return;
-				}
-				enqueGetListenCount(context);
-			};
-		request.onFailureFunc = [this, &context]
-			{
-				onSyncEnded(context);
-			};
-
-		_client.sendGETRequest(std::move(request));
-	}
-
-	void
-	ListensSynchronizer::enqueGetListenCount(UserContext& context)
-	{
-		assert(!context.listenBrainzUserName.empty());
-
-		Http::ClientGETRequestParameters request;
-		request.relativeUrl = "/1/user/" + std::string {context.listenBrainzUserName} + "/listen-count";
-		request.priority = Http::ClientRequestParameters::Priority::Low;
-		request.onSuccessFunc = [=, &context] (std::string_view msgBody)
-			{
-				const auto listenCount = parseListenCount(msgBody);
-				if (listenCount)
-					LOG(DEBUG) << "Listen count for listenbrainz user '" << context.listenBrainzUserName << "' = " << *listenCount;
-
-				bool needSync {listenCount && (!context.listenCount || *context.listenCount != *listenCount)};
-				context.listenCount = listenCount;
-
-				if (!needSync)
-				{
-					onSyncEnded(context);
-					return;
-				}
-
-				context.maxDateTime = Wt::WDateTime::currentDateTime();
-				enqueGetListens(context);
-			};
-		request.onFailureFunc = [this, &context]
-			{
-				onSyncEnded(context);
-			};
-
-		_client.sendGETRequest(std::move(request));
-	}
-
-	void
-	ListensSynchronizer::enqueGetListens(UserContext& context)
-	{
-		assert(!context.listenBrainzUserName.empty());
-
-		Http::ClientGETRequestParameters request;
-		request.relativeUrl = "/1/user/" + context.listenBrainzUserName + "/listens?max_ts=" + std::to_string(context.maxDateTime.toTime_t());
-		request.priority = Http::ClientRequestParameters::Priority::Low;
-		request.onSuccessFunc = [=, &context] (std::string_view msgBody)
-			{
-				processGetListensResponse(msgBody, context);
-				if (context.fetchedListenCount >= _maxSyncListenCount || !context.maxDateTime.isValid())
-				{
-					onSyncEnded(context);
-					return;
-				}
-
-				enqueGetListens(context);
-			};
-		request.onFailureFunc = [=, &context]
-			{
-				onSyncEnded(context);
-			};
-
-		_client.sendGETRequest(std::move(request));
-	}
-
-	void
-	ListensSynchronizer::processGetListensResponse(std::string_view msgBody, UserContext& context)
-	{
-		Database::Session& session {_db.getTLSSession()};
-
-		const ParseGetListensResult parseResult {parseGetListens(session, msgBody, context.userId)};
-
-		context.fetchedListenCount += parseResult.listenCount;
-		context.matchedListenCount += parseResult.matchedListens.size();
-		context.maxDateTime = parseResult.oldestEntry;
-
-		for (const TimedListen& listen : parseResult.matchedListens)
-		{
-			if (saveListen(listen, Database::ScrobblingState::Synchronized))
-				context.importedListenCount++;
-		}
-	}
-} // namespace Scrobbling::ListenBrainz+/*
+ * Copyright (C) 2021 Emeric Poupon
+ *
+ * This file is part of LMS.
+ *
+ * LMS is free software: you can redistribute it and/or modify
+ * it under the terms of the GNU General Public License as published by
+ * the Free Software Foundation, either version 3 of the License, or
+ * (at your option) any later version.
+ *
+ * LMS is distributed in the hope that it will be useful,
+ * but WITHOUT ANY WARRANTY; without even the implied warranty of
+ * MERCHANTABILITY or FITNESS FOR A PARTICULAR PURPOSE.  See the
+ * GNU General Public License for more details.
+ *
+ * You should have received a copy of the GNU General Public License
+ * along with LMS.  If not, see <http://www.gnu.org/licenses/>.
+ */
+
+#include "ListenBrainzScrobbler.hpp"
+
+#include <boost/asio/bind_executor.hpp>
+#include <Wt/Json/Array.h>
+#include <Wt/Json/Object.h>
+#include <Wt/Json/Value.h>
+#include <Wt/Json/Serializer.h>
+
+#include "services/database/Artist.hpp"
+#include "services/database/Db.hpp"
+#include "services/database/Listen.hpp"
+#include "services/database/Release.hpp"
+#include "services/database/Session.hpp"
+#include "services/database/Track.hpp"
+#include "services/database/TrackList.hpp"
+#include "services/database/User.hpp"
+#include "services/scrobbling/Exception.hpp"
+#include "utils/IConfig.hpp"
+#include "utils/http/IClient.hpp"
+#include "utils/Service.hpp"
+
+#include "Utils.hpp"
+
+namespace
+{
+	using namespace Scrobbling::ListenBrainz;
+
+	std::optional<Wt::Json::Object>
+	listenToJsonPayload(Database::Session& session, const Scrobbling::Listen& listen, const Wt::WDateTime& timePoint)
+	{
+		auto transaction {session.createSharedTransaction()};
+
+		const Database::Track::pointer track {Database::Track::find(session, listen.trackId)};
+		if (!track)
+			return std::nullopt;
+
+		auto artists {track->getArtists({Database::TrackArtistLinkType::Artist})};
+		if (artists.empty())
+			artists = track->getArtists({Database::TrackArtistLinkType::ReleaseArtist});
+
+		if (artists.empty())
+		{
+			LOG(DEBUG) << "Track cannot be scrobbled since it does not have any artist";
+			return std::nullopt;
+		}
+
+		Wt::Json::Object additionalInfo;
+		additionalInfo["listening_from"] = "LMS";
+		if (track->getRelease())
+		{
+			if (auto MBID {track->getRelease()->getMBID()})
+				additionalInfo["release_mbid"] = Wt::Json::Value {std::string {MBID->getAsString()}};
+		}
+
+		{
+			Wt::Json::Array artistMBIDs;
+			for (const Database::Artist::pointer& artist : artists)
+			{
+				if (auto MBID {artist->getMBID()})
+					artistMBIDs.push_back(Wt::Json::Value {std::string {MBID->getAsString()}});
+			}
+
+			if (!artistMBIDs.empty())
+				additionalInfo["artist_mbids"] = std::move(artistMBIDs);
+		}
+
+		if (auto MBID {track->getTrackMBID()})
+			additionalInfo["track_mbid"] = Wt::Json::Value {std::string {MBID->getAsString()}};
+
+		if (auto MBID {track->getRecordingMBID()})
+			additionalInfo["recording_mbid"] = Wt::Json::Value {std::string {MBID->getAsString()}};
+
+		if (const std::optional<std::size_t> trackNumber {track->getTrackNumber()})
+			additionalInfo["tracknumber"] = Wt::Json::Value {static_cast<long long int>(*trackNumber)};
+
+		Wt::Json::Object trackMetadata;
+		trackMetadata["additional_info"] = std::move(additionalInfo);
+		trackMetadata["artist_name"] = Wt::Json::Value {artists.front()->getName()};
+		trackMetadata["track_name"] = Wt::Json::Value {track->getName()};
+		if (track->getRelease())
+			trackMetadata["release_name"] = Wt::Json::Value {track->getRelease()->getName()};
+
+		Wt::Json::Object payload;
+		payload["track_metadata"] = std::move(trackMetadata);
+		if (timePoint.isValid())
+			payload["listened_at"] = Wt::Json::Value {static_cast<long long int>(timePoint.toTime_t())};
+
+		return payload;
+	}
+
+	std::string
+	listenToJsonString(Database::Session& session, const Scrobbling::Listen& listen, const Wt::WDateTime& timePoint, std::string_view listenType)
+	{
+		std::string res;
+
+		std::optional<Wt::Json::Object> payload {listenToJsonPayload(session, listen, timePoint)};
+		if (!payload)
+			return res;
+
+		Wt::Json::Object root;
+		root["listen_type"] = Wt::Json::Value {std::string {listenType}};
+		root["payload"] = Wt::Json::Array {std::move(*payload)};
+
+		res = Wt::Json::serialize(root);
+		return res;
+	}
+
+	std::string
+	parseValidateToken(std::string_view msgBody)
+	{
+		std::string listenBrainzUserName;
+
+		Wt::Json::ParseError error;
+		Wt::Json::Object root;
+		if (!Wt::Json::parse(std::string {msgBody}, root, error))
+		{
+			LOG(ERROR) << "Cannot parse 'validate-token' result: " << error.what();
+			return listenBrainzUserName;
+		}
+
+		if (!root.get("valid").orIfNull(false))
+		{
+			LOG(INFO) << "Invalid listenbrainz user";
+			return listenBrainzUserName;
+		}
+
+		listenBrainzUserName = root.get("user_name").orIfNull("");
+		return listenBrainzUserName;
+	}
+
+	std::optional<std::size_t>
+	parseListenCount(std::string_view msgBody)
+	{
+		try
+		{
+			Wt::Json::Object root;
+			Wt::Json::parse(std::string {msgBody}, root);
+
+			const Wt::Json::Object& payload {static_cast<const Wt::Json::Object&>(root.get("payload"))};
+			return static_cast<int>(payload.get("count"));
+		}
+		catch (const Wt::WException& e)
+		{
+			LOG(ERROR) << "Cannot parse listen count response: " << e.what();
+			return std::nullopt;
+		}
+	}
+
+	Database::TrackId
+	tryMatchListen(Database::Session& session, const Wt::Json::Object& metadata)
+	{
+		using namespace Database;
+
+		//LOG(DEBUG) << "Trying to match track' " << Wt::Json::serialize(metadata) << "'";
+
+		// first try to get the associated track using MBIDs, and then fallback on names
+		if (metadata.type("additional_info") == Wt::Json::Type::Object)
+		{
+			const Wt::Json::Object& additionalInfo = metadata.get("additional_info");
+			if (std::optional<UUID> recordingMBID {UUID::fromString(additionalInfo.get("recording_mbid").orIfNull(""))})
+			{
+				const auto tracks {Track::findByRecordingMBID(session, *recordingMBID)};
+				// if duplicated files, do not record it (let the user correct its database)
+				if (tracks.size() == 1)
+					return tracks.front()->getId();
+			}
+		}
+
+		// these fields are mandatory
+		const std::string trackName {static_cast<std::string>(metadata.get("track_name"))};
+		const std::string releaseName {static_cast<std::string>(metadata.get("release_name"))};
+
+		auto tracks {Track::findByNameAndReleaseName(session, trackName, releaseName)};
+		if (tracks.results.size() > 1)
+		{
+			tracks.results.erase(std::remove_if(std::begin(tracks.results), std::end(tracks.results),
+				[&](const TrackId trackId)
+				{
+					const Track::pointer track {Track::find(session, trackId)};
+
+					if (std::string artistName {metadata.get("artist_name").orIfNull("")}; !artistName.empty())
+					{
+						const auto& artists {track->getArtists({TrackArtistLinkType::Artist})};
+						if (std::none_of(std::begin(artists), std::end(artists), [&](const Artist::pointer& artist) { return artist->getName() == artistName; }))
+							return true;
+					}
+					if (metadata.type("additional_info") == Wt::Json::Type::Object)
+					{
+						const Wt::Json::Object& additionalInfo = metadata.get("additional_info");
+						if (track->getTrackNumber())
+						{
+							int otherTrackNumber {additionalInfo.get("tracknumber").orIfNull(-1)};
+							if (otherTrackNumber > 0 && static_cast<std::size_t>(otherTrackNumber) != *track->getTrackNumber())
+								return true;
+						}
+
+						if (auto releaseMBID {track->getRelease()->getMBID()})
+						{
+							if (std::optional<UUID> otherReleaseMBID {UUID::fromString(additionalInfo.get("release_mbid").orIfNull(""))})
+							{
+								if (otherReleaseMBID->getAsString() != releaseMBID->getAsString())
+									return true;
+							}
+						}
+					}
+
+					return false;
+				}), std::end(tracks.results));
+		}
+
+		if (tracks.results.size() == 1)
+			return tracks.results.front();
+
+		return {};
+	}
+
+	struct ParseGetListensResult
+	{
+		Wt::WDateTime oldestEntry;
+		std::size_t listenCount{};
+		std::vector<Scrobbling::TimedListen> matchedListens;
+	};
+	ParseGetListensResult
+	parseGetListens(Database::Session& session, std::string_view msgBody, Database::UserId userId)
+	{
+		ParseGetListensResult result;
+
+		try
+		{
+			Wt::Json::Object root;
+			Wt::Json::parse(std::string {msgBody}, root);
+
+			const Wt::Json::Object& payload = root.get("payload");
+			const Wt::Json::Array& listens = payload.get("listens");
+
+			LOG(DEBUG) << "Got " << listens.size() << " listens";
+
+			if (listens.empty())
+				return result;
+
+			auto transaction {session.createSharedTransaction()};
+
+			for (const Wt::Json::Value& value : listens)
+			{
+				const Wt::Json::Object& listen = value;
+				const Wt::WDateTime listenedAt {Wt::WDateTime::fromTime_t(static_cast<int>(listen.get("listened_at")))};
+				const Wt::Json::Object& metadata = listen.get("track_metadata");
+
+				if (!listenedAt.isValid())
+				{
+					LOG(ERROR) << "bad listened_at field!";
+					continue;
+				}
+
+				result.listenCount++;
+				if (!result.oldestEntry.isValid())
+					result.oldestEntry = listenedAt;
+				else if (listenedAt < result.oldestEntry)
+					result.oldestEntry = listenedAt;
+
+				if (Database::TrackId trackId {tryMatchListen(session, metadata)}; trackId.isValid())
+					result.matchedListens.emplace_back(Scrobbling::TimedListen {{userId, trackId}, listenedAt});
+			}
+		}
+		catch (const Wt::WException& error)
+		{
+			LOG(ERROR) << "Cannot parse 'get-listens' result: " << error.what();
+		}
+
+		return result;
+	}
+}
+
+namespace Scrobbling::ListenBrainz
+{
+	ListensSynchronizer::ListensSynchronizer(boost::asio::io_context& ioContext, Database::Db& db, Http::IClient& client)
+		: _ioContext {ioContext}
+		, _db {db}
+		, _client {client}
+		, _maxSyncListenCount {Service<IConfig>::get()->getULong("listenbrainz-max-sync-listen-count", 1000)}
+		, _syncListensPeriod {Service<IConfig>::get()->getULong("listenbrainz-sync-listens-period-hours", 1)}
+	{
+		LOG(INFO) << "Starting Listens synchronizer, maxSyncListenCount = " << _maxSyncListenCount << ", _syncListensPeriod = " << _syncListensPeriod.count() << " hours";
+
+		scheduleSync(std::chrono::seconds {30});
+	}
+
+	void
+	ListensSynchronizer::enqueListen(const TimedListen& listen)
+	{
+		assert(listen.listenedAt.isValid());
+		enqueListen(listen, listen.listenedAt);
+	}
+
+	void
+	ListensSynchronizer::enqueListenNow(const Listen& listen)
+	{
+		enqueListen(listen, {});
+	}
+
+	void
+	ListensSynchronizer::enqueListen(const Listen& listen, const Wt::WDateTime& timePoint)
+	{
+		Http::ClientPOSTRequestParameters request;
+		request.relativeUrl = "/1/submit-listens";
+
+		if (timePoint.isValid())
+		{
+			const TimedListen timedListen {listen, timePoint};
+			// We want the listen to be sent again later in case of failure, so we just save it as pending send
+			saveListen(timedListen, Database::ScrobblingState::PendingAdd);
+
+			request.priority = Http::ClientRequestParameters::Priority::Normal;
+			request.onSuccessFunc = [=](std::string_view)
+			{
+				_strand.dispatch([=]
+				{
+					if (saveListen(timedListen, Database::ScrobblingState::Synchronized))
+					{
+						UserContext& context {getUserContext(listen.userId)};
+						if (context.listenCount)
+							(*context.listenCount)++;
+					}
+				});
+			};
+			// on failure, this listen will be sent during the next sync
+		}
+		else
+		{
+			// We want "listen now" to appear as soon as possible
+			request.priority = Http::ClientRequestParameters::Priority::High;
+			// don't retry on failure
+		}
+
+		std::string bodyText {listenToJsonString(_db.getTLSSession(), listen, timePoint, timePoint.isValid() ? "single" : "playing_now")};
+		if (bodyText.empty())
+		{
+			LOG(DEBUG) << "Cannot convert listen to json: skipping";
+			return;
+		}
+
+		const std::optional<UUID> listenBrainzToken {Utils::getListenBrainzToken(_db.getTLSSession(), listen.userId)};
+		if (!listenBrainzToken)
+		{
+			LOG(DEBUG) << "No listenbrainz token found: skipping";
+			return;
+		}
+
+		request.message.addBodyText(bodyText);
+		request.message.addHeader("Authorization", "Token " + std::string {listenBrainzToken->getAsString()});
+		request.message.addHeader("Content-Type", "application/json");
+		_client.sendPOSTRequest(std::move(request));
+	}
+
+	bool
+	ListensSynchronizer::saveListen(const TimedListen& listen, Database::ScrobblingState scrobblingState)
+	{
+		using namespace Database;
+
+		Session& session {_db.getTLSSession()};
+		auto transaction {session.createUniqueTransaction()};
+
+		Database::Listen::pointer dbListen {Database::Listen::find(session, listen.userId, listen.trackId, Database::Scrobbler::ListenBrainz, listen.listenedAt)};
+		if (!dbListen)
+		{
+			const User::pointer user {User::find(session, listen.userId)};
+			if (!user)
+				return false;
+
+			const Track::pointer track {Track::find(session, listen.trackId)};
+			if (!track)
+				return false;
+
+			dbListen = Database::Listen::create(session, user, track, Database::Scrobbler::ListenBrainz, listen.listenedAt);
+			dbListen.modify()->setScrobblingState(scrobblingState);
+
+			LOG(DEBUG) << "LISTEN CREATED for user " << user->getLoginName() << ", track '" << track->getName() << "' AT " << listen.listenedAt.toString();
+
+			return true;
+		}
+
+		if (dbListen->getScrobblingState() == scrobblingState)
+			return false;
+
+		dbListen.modify()->setScrobblingState(scrobblingState);
+		return true;
+	}
+
+	void
+	ListensSynchronizer::enquePendingListens()
+	{
+		std::vector<TimedListen> pendingListens;
+
+		{
+			Database::Session& session {_db.getTLSSession()};
+
+			auto transaction {session.createUniqueTransaction()};
+
+			Database::Listen::FindParameters params;
+			params.setScrobbler(Database::Scrobbler::ListenBrainz)
+					.setScrobblingState(Database::ScrobblingState::PendingAdd)
+					.setRange(Database::Range {0, 100}); // don't flood too much?
+
+			const Database::RangeResults results {Database::Listen::find(session, params)};
+			pendingListens.reserve(results.results.size());
+
+			for (Database::ListenId listenId : results.results)
+			{
+				const Database::Listen::pointer listen {Database::Listen::find(session, listenId)};
+
+				TimedListen timedListen;
+				timedListen.listenedAt = listen->getDateTime();
+				timedListen.userId = listen->getUser()->getId();
+				timedListen.trackId = listen->getTrack()->getId();
+
+				pendingListens.push_back(std::move(timedListen));
+			}
+		}
+
+		LOG(DEBUG) << "Queing " << pendingListens.size() << " pending listen";
+
+		for (const TimedListen& pendingListen : pendingListens)
+			enqueListen(pendingListen);
+	}
+
+	ListensSynchronizer::UserContext&
+	ListensSynchronizer::getUserContext(Database::UserId userId)
+	{
+		assert(_strand.running_in_this_thread());
+
+		auto itContext {_userContexts.find(userId)};
+		if (itContext == std::cend(_userContexts))
+		{
+			auto [itNewContext, inserted] {_userContexts.emplace(userId, userId)};
+			itContext = itNewContext;
+		}
+
+		return itContext->second;
+	}
+
+	bool
+	ListensSynchronizer::isSyncing() const
+	{
+		return std::any_of(std::cbegin(_userContexts), std::cend(_userContexts), [](const auto& contextEntry)
+				{
+					const auto& [userId, context] {contextEntry};
+					return context.syncing;
+				});
+	}
+
+	void
+	ListensSynchronizer::scheduleSync(std::chrono::seconds fromNow)
+	{
+		if (_syncListensPeriod.count() == 0 || _maxSyncListenCount == 0)
+			return;
+
+		LOG(DEBUG) << "Scheduled sync in " << fromNow.count() << " seconds...";
+		_syncTimer.expires_after(fromNow);
+		_syncTimer.async_wait(boost::asio::bind_executor(_strand, [this] (const boost::system::error_code& ec)
+		{
+			if (ec == boost::asio::error::operation_aborted)
+			{
+				LOG(DEBUG) << "getListens aborted";
+				return;
+			}
+			else if (ec)
+			{
+				throw Exception {"GetListens timer failure: " + std::string {ec.message()} };
+			}
+
+			startSync();
+		}));
+	}
+
+	void
+	ListensSynchronizer::startSync()
+	{
+		LOG(DEBUG) << "Starting sync!";
+
+		assert(!isSyncing());
+
+		enquePendingListens();
+
+		Database::RangeResults<Database::UserId> userIds;
+		{
+			Database::Session& session {_db.getTLSSession()};
+			auto transaction {session.createSharedTransaction()};
+			userIds = Database::User::find(_db.getTLSSession(), Database::User::FindParameters{}.setScrobbler(Database::Scrobbler::ListenBrainz));
+		}
+
+		for (const Database::UserId userId : userIds.results)
+			startSync(getUserContext(userId));
+
+		if (!isSyncing())
+			scheduleSync(_syncListensPeriod);
+	}
+
+	void
+	ListensSynchronizer::startSync(UserContext& context)
+	{
+		context.syncing = true;
+		context.listenBrainzUserName = "";
+		context.maxDateTime = {};
+		context.fetchedListenCount = 0;
+		context.matchedListenCount = 0;
+		context.importedListenCount = 0;
+
+		enqueValidateToken(context);
+	}
+
+	void
+	ListensSynchronizer::onSyncEnded(UserContext& context)
+	{
+		_strand.dispatch([this, &context]
+		{
+			LOG_EX(context.importedListenCount > 0 ? Severity::INFO : Severity::DEBUG) << "Sync done for user '" << context.listenBrainzUserName << "', fetched: " << context.fetchedListenCount << ", matched: " << context.matchedListenCount << ", imported: " << context.importedListenCount;
+			context.syncing = false;
+
+			if (!isSyncing())
+				scheduleSync(_syncListensPeriod);
+		});
+	}
+
+	void
+	ListensSynchronizer::enqueValidateToken(UserContext& context)
+	{
+		assert(context.listenBrainzUserName.empty());
+
+		const std::optional<UUID> listenBrainzToken {Utils::getListenBrainzToken(_db.getTLSSession(), context.userId)};
+		if (!listenBrainzToken)
+		{
+			onSyncEnded(context);
+			return;
+		}
+
+		Http::ClientGETRequestParameters request;
+		request.priority = Http::ClientRequestParameters::Priority::Low;
+		request.relativeUrl = "/1/validate-token";
+		request.headers = { {"Authorization",  "Token " + std::string {listenBrainzToken->getAsString()}} };
+		request.onSuccessFunc = [this, &context] (std::string_view msgBody)
+			{
+				context.listenBrainzUserName = parseValidateToken(msgBody);
+				if (context.listenBrainzUserName.empty())
+				{
+					onSyncEnded(context);
+					return;
+				}
+				enqueGetListenCount(context);
+			};
+		request.onFailureFunc = [this, &context]
+			{
+				onSyncEnded(context);
+			};
+
+		_client.sendGETRequest(std::move(request));
+	}
+
+	void
+	ListensSynchronizer::enqueGetListenCount(UserContext& context)
+	{
+		assert(!context.listenBrainzUserName.empty());
+
+		Http::ClientGETRequestParameters request;
+		request.relativeUrl = "/1/user/" + std::string {context.listenBrainzUserName} + "/listen-count";
+		request.priority = Http::ClientRequestParameters::Priority::Low;
+		request.onSuccessFunc = [=, &context] (std::string_view msgBody)
+			{
+				const auto listenCount = parseListenCount(msgBody);
+				if (listenCount)
+					LOG(DEBUG) << "Listen count for listenbrainz user '" << context.listenBrainzUserName << "' = " << *listenCount;
+
+				bool needSync {listenCount && (!context.listenCount || *context.listenCount != *listenCount)};
+				context.listenCount = listenCount;
+
+				if (!needSync)
+				{
+					onSyncEnded(context);
+					return;
+				}
+
+				context.maxDateTime = Wt::WDateTime::currentDateTime();
+				enqueGetListens(context);
+			};
+		request.onFailureFunc = [this, &context]
+			{
+				onSyncEnded(context);
+			};
+
+		_client.sendGETRequest(std::move(request));
+	}
+
+	void
+	ListensSynchronizer::enqueGetListens(UserContext& context)
+	{
+		assert(!context.listenBrainzUserName.empty());
+
+		Http::ClientGETRequestParameters request;
+		request.relativeUrl = "/1/user/" + context.listenBrainzUserName + "/listens?max_ts=" + std::to_string(context.maxDateTime.toTime_t());
+		request.priority = Http::ClientRequestParameters::Priority::Low;
+		request.onSuccessFunc = [=, &context] (std::string_view msgBody)
+			{
+				processGetListensResponse(msgBody, context);
+				if (context.fetchedListenCount >= _maxSyncListenCount || !context.maxDateTime.isValid())
+				{
+					onSyncEnded(context);
+					return;
+				}
+
+				enqueGetListens(context);
+			};
+		request.onFailureFunc = [=, &context]
+			{
+				onSyncEnded(context);
+			};
+
+		_client.sendGETRequest(std::move(request));
+	}
+
+	void
+	ListensSynchronizer::processGetListensResponse(std::string_view msgBody, UserContext& context)
+	{
+		Database::Session& session {_db.getTLSSession()};
+
+		const ParseGetListensResult parseResult {parseGetListens(session, msgBody, context.userId)};
+
+		context.fetchedListenCount += parseResult.listenCount;
+		context.matchedListenCount += parseResult.matchedListens.size();
+		context.maxDateTime = parseResult.oldestEntry;
+
+		for (const TimedListen& listen : parseResult.matchedListens)
+		{
+			if (saveListen(listen, Database::ScrobblingState::Synchronized))
+				context.importedListenCount++;
+		}
+	}
+} // namespace Scrobbling::ListenBrainz