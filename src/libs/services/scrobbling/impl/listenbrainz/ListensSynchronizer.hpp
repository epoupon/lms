/*
 * Copyright (C) 2021 Emeric Poupon
 *
 * This file is part of LMS.
 *
 * LMS is free software: you can redistribute it and/or modify
 * it under the terms of the GNU General Public License as published by
 * the Free Software Foundation, either version 3 of the License, or
 * (at your option) any later version.
 *
 * LMS is distributed in the hope that it will be useful,
 * but WITHOUT ANY WARRANTY; without even the implied warranty of
 * MERCHANTABILITY or FITNESS FOR A PARTICULAR PURPOSE.  See the
 * GNU General Public License for more details.
 *
 * You should have received a copy of the GNU General Public License
 * along with LMS.  If not, see <http://www.gnu.org/licenses/>.
 */

#pragma once

#include <optional>
#include <unordered_map>
#include <boost/asio/io_context.hpp>
#include <boost/asio/io_context_strand.hpp>
#include <boost/asio/steady_timer.hpp>

<<<<<<< HEAD
=======
#include "services/database/Types.hpp"
#include "services/database/ListenId.hpp"
#include "services/database/UserId.hpp"
>>>>>>> d24864df
#include "services/scrobbling/Listen.hpp"

namespace Database
{
	class Db;
}

namespace Http
{
	class IClient;
}

namespace Scrobbling::ListenBrainz
{
	class ListensSynchronizer
	{
		public:
			ListensSynchronizer(boost::asio::io_context& ioContext, Database::Db& db, Http::IClient& client);

			void enqueListen(const TimedListen& listen);
			void enqueListenNow(const Listen& listen);

		private:
			void enqueListen(const Listen& listen, const Wt::WDateTime& timePoint);
			bool saveListen(const TimedListen& listen, Database::ScrobblingState scrobblinState);

			void enquePendingListens();

			struct UserContext
			{
				UserContext(Database::UserId id) : userId {id} {}

				UserContext(const UserContext&) = delete;
				UserContext(UserContext&&) = delete;
				UserContext& operator=(const UserContext&) = delete;
				UserContext& operator=(UserContext&&) = delete;

<<<<<<< HEAD
				const Database::UserId		userId;
				bool						fetching {};
				std::optional<std::size_t>	listenCount {};
=======
				const Database::UserId	userId;
				bool					syncing {};
				std::optional<std::size_t> listenCount {};
>>>>>>> d24864df

				// resetted at each sync
				std::string		listenBrainzUserName; // need to be resolved first
				Wt::WDateTime	maxDateTime;
				std::size_t		fetchedListenCount{};
				std::size_t		matchedListenCount{};
				std::size_t		importedListenCount{};
			};

			UserContext& getUserContext(Database::UserId userId);
			bool isSyncing() const;
			void scheduleSync(std::chrono::seconds fromNow);
			void startSync();
			void startSync(UserContext& context);
			void onSyncEnded(UserContext& context);
			void enqueValidateToken(UserContext& context);
			void enqueGetListenCount(UserContext& context);
			void enqueGetListens(UserContext& context);
			void processGetListensResponse(std::string_view body, UserContext& context);

			boost::asio::io_context&		_ioContext;
			boost::asio::io_context::strand	_strand {_ioContext};
			Database::Db&					_db;
			boost::asio::steady_timer		_syncTimer {_ioContext};
			Http::IClient&					_client;

			std::unordered_map<Database::UserId, UserContext> _userContexts;

			const std::size_t			_maxSyncListenCount;
			const std::chrono::hours	_syncListensPeriod;
	};
} // Scrobbling::ListenBrainz
<|MERGE_RESOLUTION|>--- conflicted
+++ resolved
@@ -1,111 +1,103 @@
-/*
- * Copyright (C) 2021 Emeric Poupon
- *
- * This file is part of LMS.
- *
- * LMS is free software: you can redistribute it and/or modify
- * it under the terms of the GNU General Public License as published by
- * the Free Software Foundation, either version 3 of the License, or
- * (at your option) any later version.
- *
- * LMS is distributed in the hope that it will be useful,
- * but WITHOUT ANY WARRANTY; without even the implied warranty of
- * MERCHANTABILITY or FITNESS FOR A PARTICULAR PURPOSE.  See the
- * GNU General Public License for more details.
- *
- * You should have received a copy of the GNU General Public License
- * along with LMS.  If not, see <http://www.gnu.org/licenses/>.
- */
-
-#pragma once
-
-#include <optional>
-#include <unordered_map>
-#include <boost/asio/io_context.hpp>
-#include <boost/asio/io_context_strand.hpp>
-#include <boost/asio/steady_timer.hpp>
-
-<<<<<<< HEAD
-=======
-#include "services/database/Types.hpp"
-#include "services/database/ListenId.hpp"
-#include "services/database/UserId.hpp"
->>>>>>> d24864df
-#include "services/scrobbling/Listen.hpp"
-
-namespace Database
-{
-	class Db;
-}
-
-namespace Http
-{
-	class IClient;
-}
-
-namespace Scrobbling::ListenBrainz
-{
-	class ListensSynchronizer
-	{
-		public:
-			ListensSynchronizer(boost::asio::io_context& ioContext, Database::Db& db, Http::IClient& client);
-
-			void enqueListen(const TimedListen& listen);
-			void enqueListenNow(const Listen& listen);
-
-		private:
-			void enqueListen(const Listen& listen, const Wt::WDateTime& timePoint);
-			bool saveListen(const TimedListen& listen, Database::ScrobblingState scrobblinState);
-
-			void enquePendingListens();
-
-			struct UserContext
-			{
-				UserContext(Database::UserId id) : userId {id} {}
-
-				UserContext(const UserContext&) = delete;
-				UserContext(UserContext&&) = delete;
-				UserContext& operator=(const UserContext&) = delete;
-				UserContext& operator=(UserContext&&) = delete;
-
-<<<<<<< HEAD
-				const Database::UserId		userId;
-				bool						fetching {};
-				std::optional<std::size_t>	listenCount {};
-=======
-				const Database::UserId	userId;
-				bool					syncing {};
-				std::optional<std::size_t> listenCount {};
->>>>>>> d24864df
-
-				// resetted at each sync
-				std::string		listenBrainzUserName; // need to be resolved first
-				Wt::WDateTime	maxDateTime;
-				std::size_t		fetchedListenCount{};
-				std::size_t		matchedListenCount{};
-				std::size_t		importedListenCount{};
-			};
-
-			UserContext& getUserContext(Database::UserId userId);
-			bool isSyncing() const;
-			void scheduleSync(std::chrono::seconds fromNow);
-			void startSync();
-			void startSync(UserContext& context);
-			void onSyncEnded(UserContext& context);
-			void enqueValidateToken(UserContext& context);
-			void enqueGetListenCount(UserContext& context);
-			void enqueGetListens(UserContext& context);
-			void processGetListensResponse(std::string_view body, UserContext& context);
-
-			boost::asio::io_context&		_ioContext;
-			boost::asio::io_context::strand	_strand {_ioContext};
-			Database::Db&					_db;
-			boost::asio::steady_timer		_syncTimer {_ioContext};
-			Http::IClient&					_client;
-
-			std::unordered_map<Database::UserId, UserContext> _userContexts;
-
-			const std::size_t			_maxSyncListenCount;
-			const std::chrono::hours	_syncListensPeriod;
-	};
-} // Scrobbling::ListenBrainz
+/*
+ * Copyright (C) 2021 Emeric Poupon
+ *
+ * This file is part of LMS.
+ *
+ * LMS is free software: you can redistribute it and/or modify
+ * it under the terms of the GNU General Public License as published by
+ * the Free Software Foundation, either version 3 of the License, or
+ * (at your option) any later version.
+ *
+ * LMS is distributed in the hope that it will be useful,
+ * but WITHOUT ANY WARRANTY; without even the implied warranty of
+ * MERCHANTABILITY or FITNESS FOR A PARTICULAR PURPOSE.  See the
+ * GNU General Public License for more details.
+ *
+ * You should have received a copy of the GNU General Public License
+ * along with LMS.  If not, see <http://www.gnu.org/licenses/>.
+ */
+
+#pragma once
+
+#include <optional>
+#include <unordered_map>
+#include <boost/asio/io_context.hpp>
+#include <boost/asio/io_context_strand.hpp>
+#include <boost/asio/steady_timer.hpp>
+
+#include "services/database/Types.hpp"
+#include "services/database/ListenId.hpp"
+#include "services/database/UserId.hpp"
+#include "services/scrobbling/Listen.hpp"
+
+namespace Database
+{
+	class Db;
+}
+
+namespace Http
+{
+	class IClient;
+}
+
+namespace Scrobbling::ListenBrainz
+{
+	class ListensSynchronizer
+	{
+		public:
+			ListensSynchronizer(boost::asio::io_context& ioContext, Database::Db& db, Http::IClient& client);
+
+			void enqueListen(const TimedListen& listen);
+			void enqueListenNow(const Listen& listen);
+
+		private:
+			void enqueListen(const Listen& listen, const Wt::WDateTime& timePoint);
+			bool saveListen(const TimedListen& listen, Database::ScrobblingState scrobblinState);
+
+			void enquePendingListens();
+
+			struct UserContext
+			{
+				UserContext(Database::UserId id) : userId {id} {}
+
+				UserContext(const UserContext&) = delete;
+				UserContext(UserContext&&) = delete;
+				UserContext& operator=(const UserContext&) = delete;
+				UserContext& operator=(UserContext&&) = delete;
+
+				const Database::UserId		userId;
+				bool						fetching {};
+				bool						syncing {};
+				std::optional<std::size_t>	listenCount {};
+
+				// resetted at each sync
+				std::string		listenBrainzUserName; // need to be resolved first
+				Wt::WDateTime	maxDateTime;
+				std::size_t		fetchedListenCount{};
+				std::size_t		matchedListenCount{};
+				std::size_t		importedListenCount{};
+			};
+
+			UserContext& getUserContext(Database::UserId userId);
+			bool isSyncing() const;
+			void scheduleSync(std::chrono::seconds fromNow);
+			void startSync();
+			void startSync(UserContext& context);
+			void onSyncEnded(UserContext& context);
+			void enqueValidateToken(UserContext& context);
+			void enqueGetListenCount(UserContext& context);
+			void enqueGetListens(UserContext& context);
+			void processGetListensResponse(std::string_view body, UserContext& context);
+
+			boost::asio::io_context&		_ioContext;
+			boost::asio::io_context::strand	_strand {_ioContext};
+			Database::Db&					_db;
+			boost::asio::steady_timer		_syncTimer {_ioContext};
+			Http::IClient&					_client;
+
+			std::unordered_map<Database::UserId, UserContext> _userContexts;
+
+			const std::size_t			_maxSyncListenCount;
+			const std::chrono::hours	_syncListensPeriod;
+	};
+} // Scrobbling::ListenBrainz