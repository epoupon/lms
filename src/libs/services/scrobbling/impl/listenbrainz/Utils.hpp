--- conflicted
+++ resolved
@@ -1,41 +1,37 @@
-/*
- * Copyright (C) 2021 Emeric Poupon
- *
- * This file is part of LMS.
- *
- * LMS is free software: you can redistribute it and/or modify
- * it under the terms of the GNU General Public License as published by
- * the Free Software Foundation, either version 3 of the License, or
- * (at your option) any later version.
- *
- * LMS is distributed in the hope that it will be useful,
- * but WITHOUT ANY WARRANTY; without even the implied warranty of
- * MERCHANTABILITY or FITNESS FOR A PARTICULAR PURPOSE.  See the
- * GNU General Public License for more details.
- *
- * You should have received a copy of the GNU General Public License
- * along with LMS.  If not, see <http://www.gnu.org/licenses/>.
- */
-
-#pragma once
-
-#include "utils/UUID.hpp"
-
-#include "services/database/UserId.hpp"
-#include "utils/Logger.hpp"
-
-#define LOG(sev)	LMS_LOG(SCROBBLING, sev) << "[listenbrainz] - "
-
-namespace Database
-{
-	class Session;
-}
-
-namespace Scrobbling::ListenBrainz::Utils
-{
-<<<<<<< HEAD
-	std::optional<UUID> getListenBrainzToken(Database::Session& session, Database::UserId userId);
-=======
-	std::optional<UUID>	getListenBrainzToken(Database::Session& session, Database::UserId userId);
->>>>>>> d24864df
-}+/*
+ * Copyright (C) 2021 Emeric Poupon
+ *
+ * This file is part of LMS.
+ *
+ * LMS is free software: you can redistribute it and/or modify
+ * it under the terms of the GNU General Public License as published by
+ * the Free Software Foundation, either version 3 of the License, or
+ * (at your option) any later version.
+ *
+ * LMS is distributed in the hope that it will be useful,
+ * but WITHOUT ANY WARRANTY; without even the implied warranty of
+ * MERCHANTABILITY or FITNESS FOR A PARTICULAR PURPOSE.  See the
+ * GNU General Public License for more details.
+ *
+ * You should have received a copy of the GNU General Public License
+ * along with LMS.  If not, see <http://www.gnu.org/licenses/>.
+ */
+
+#pragma once
+
+#include "utils/UUID.hpp"
+
+#include "services/database/UserId.hpp"
+#include "utils/Logger.hpp"
+
+#define LOG(sev)	LMS_LOG(SCROBBLING, sev) << "[listenbrainz] - "
+
+namespace Database
+{
+	class Session;
+}
+
+namespace Scrobbling::ListenBrainz::Utils
+{
+	std::optional<UUID> getListenBrainzToken(Database::Session& session, Database::UserId userId);
+}