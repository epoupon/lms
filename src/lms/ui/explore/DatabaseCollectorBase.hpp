/*
 * Copyright (C) 2021 Emeric Poupon
 *
 * This file is part of LMS.
 *
 * LMS is free software: you can redistribute it and/or modify
 * it under the terms of the GNU General Public License as published by
 * the Free Software Foundation, either version 3 of the License, or
 * (at your option) any later version.
 *
 * LMS is distributed in the hope that it will be useful,
 * but WITHOUT ANY WARRANTY; without even the implied warranty of
 * MERCHANTABILITY or FITNESS FOR A PARTICULAR PURPOSE.  See the
 * GNU General Public License for more details.
 *
 * You should have received a copy of the GNU General Public License
 * along with LMS.  If not, see <http://www.gnu.org/licenses/>.
 */

#pragma once

#include <optional>
#include <string>
#include <string_view>
#include <vector>

#include "database/Types.hpp"

namespace lms::ui
{
    class Filters;

    class DatabaseCollectorBase
    {
    public:
        using Range = db::Range;

        virtual ~DatabaseCollectorBase() = default;

        enum class Mode
        {
            Random,
            Starred,
            RecentlyPlayed,
            RecentlyAdded,
            MostPlayed,
            All
        };

        DatabaseCollectorBase(Filters& filters, Mode defaultMode, std::size_t maxCount);

        [[nodiscard]] Mode getMode() const { return _mode; }
        void setMode(const Mode mode) { _mode = mode; }
        void setSearch(std::string_view searchText);

    protected:
<<<<<<< HEAD
        [[nodiscard]] Range       getActualRange(const std::optional<Range> & requestedRange) const;
        [[nodiscard]] std::size_t getMaxCount() const;
        [[nodiscard]] const Filters&    getFilters() const { return _filters; }
        [[nodiscard]] const std::vector<std::string_view>& getSearchKeywords() const { return _searchKeywords; }
=======
        Range getActualRange(std::optional<Range> range) const;
        std::size_t getMaxCount() const;
        const Filters& getFilters() { return _filters; }
        const std::vector<std::string_view>& getSearchKeywords() const { return _searchKeywords; }
>>>>>>> 39941d90

    private:
        Filters& _filters;
        std::string _searchText;
        std::vector<std::string_view> _searchKeywords;
        Mode _mode;
        std::size_t _maxCount;
    };
} // namespace lms::ui<|MERGE_RESOLUTION|>--- conflicted
+++ resolved
@@ -54,17 +54,10 @@
         void setSearch(std::string_view searchText);
 
     protected:
-<<<<<<< HEAD
         [[nodiscard]] Range       getActualRange(const std::optional<Range> & requestedRange) const;
         [[nodiscard]] std::size_t getMaxCount() const;
         [[nodiscard]] const Filters&    getFilters() const { return _filters; }
         [[nodiscard]] const std::vector<std::string_view>& getSearchKeywords() const { return _searchKeywords; }
-=======
-        Range getActualRange(std::optional<Range> range) const;
-        std::size_t getMaxCount() const;
-        const Filters& getFilters() { return _filters; }
-        const std::vector<std::string_view>& getSearchKeywords() const { return _searchKeywords; }
->>>>>>> 39941d90
 
     private:
         Filters& _filters;
