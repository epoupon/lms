--- conflicted
+++ resolved
@@ -25,13 +25,9 @@
 #include "ArtistView.hpp"
 #include "ArtistsView.hpp"
 #include "Filters.hpp"
-<<<<<<< HEAD
 #include "MultisearchView.hpp"
 #include "ReleasesView.hpp"
-=======
->>>>>>> 39941d90
 #include "ReleaseView.hpp"
-#include "ReleasesView.hpp"
 #include "TrackListView.hpp"
 #include "TrackListsView.hpp"
 #include "TracksView.hpp"
@@ -54,7 +50,6 @@
                 IdxMultisearch
             };
 
-<<<<<<< HEAD
             static const std::map<std::string, int> indexes =
             {
                 { "/artists",		IdxArtists },
@@ -65,16 +60,6 @@
                 { "/release",		IdxRelease },
                 { "/tracks",		IdxTracks },
                 { "/multisearch",   IdxMultisearch }
-=======
-            static const std::map<std::string, int> indexes = {
-                { "/artists", IdxArtists },
-                { "/artist", IdxArtist },
-                { "/tracklists", IdxTrackLists },
-                { "/tracklist", IdxTrackList },
-                { "/releases", IdxReleases },
-                { "/release", IdxRelease },
-                { "/tracks", IdxTracks },
->>>>>>> 39941d90
             };
 
             for (const auto& index : indexes)
@@ -121,7 +106,6 @@
         auto tracks = std::make_unique<Tracks>(filters, _playQueueController);
         contentsStack->addWidget(std::move(tracks));
 
-<<<<<<< HEAD
         auto multisearch = std::make_unique<Multisearch>(filters, _playQueueController, multisearchEdit);
         contentsStack->addWidget(std::move(multisearch));
 
@@ -129,11 +113,6 @@
             {
                 handleContentsPathChange(contentsStack);
             });
-=======
-        wApp->internalPathChanged().connect(this, [contentsStack] {
-            handleContentsPathChange(contentsStack);
-        });
->>>>>>> 39941d90
 
         handleContentsPathChange(contentsStack);
     }
