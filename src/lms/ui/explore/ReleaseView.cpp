--- conflicted
+++ resolved
@@ -54,112 +54,6 @@
 
     namespace
     {
-<<<<<<< HEAD
-=======
-        void showReleaseInfoModal(db::ReleaseId releaseId)
-        {
-            auto transaction{ LmsApp->getDbSession().createReadTransaction() };
-
-            const db::Release::pointer release{ db::Release::find(LmsApp->getDbSession(), releaseId) };
-            if (!release)
-                return;
-
-            auto releaseInfo{ std::make_unique<Template>(Wt::WString::tr("Lms.Explore.Release.template.release-info")) };
-            Wt::WWidget* releaseInfoPtr{ releaseInfo.get() };
-            releaseInfo->addFunction("tr", &Wt::WTemplate::Functions::tr);
-
-            if (const auto releaseTypeNames{ release->getReleaseTypeNames() }; !releaseTypeNames.empty())
-            {
-                releaseInfo->setCondition("if-has-release-type", true);
-                releaseInfo->bindString("release-type", releaseHelpers::buildReleaseTypeString(parseReleaseType(releaseTypeNames)));
-            }
-
-            std::map<Wt::WString, std::set<ArtistId>> artistMap;
-
-            auto addArtists = [&](TrackArtistLinkType linkType, const char* type) {
-                Artist::FindParameters params;
-                params.setRelease(releaseId);
-                params.setLinkType(linkType);
-                const auto artistIds{ Artist::findIds(LmsApp->getDbSession(), params) };
-                if (artistIds.results.empty())
-                    return;
-
-                Wt::WString typeStr{ Wt::WString::trn(type, artistIds.results.size()) };
-                for (ArtistId artistId : artistIds.results)
-                    artistMap[typeStr].insert(artistId);
-            };
-
-            auto addPerformerArtists = [&] {
-                TrackArtistLink::FindParameters params;
-                params.setRelease(releaseId);
-                params.setLinkType(TrackArtistLinkType::Performer);
-                TrackArtistLink::find(LmsApp->getDbSession(), params, [&](const TrackArtistLink::pointer& link) {
-                    artistMap[std::string{ link->getSubType() }].insert(link->getArtist()->getId());
-                });
-            };
-
-            addArtists(TrackArtistLinkType::Composer, "Lms.Explore.Artists.linktype-composer");
-            addArtists(TrackArtistLinkType::Conductor, "Lms.Explore.Artists.linktype-conductor");
-            addArtists(TrackArtistLinkType::Lyricist, "Lms.Explore.Artists.linktype-lyricist");
-            addArtists(TrackArtistLinkType::Mixer, "Lms.Explore.Artists.linktype-mixer");
-            addArtists(TrackArtistLinkType::Remixer, "Lms.Explore.Artists.linktype-remixer");
-            addArtists(TrackArtistLinkType::Producer, "Lms.Explore.Artists.linktype-producer");
-            addPerformerArtists();
-
-            if (auto itRolelessPerformers{ artistMap.find("") }; itRolelessPerformers != std::cend(artistMap))
-            {
-                Wt::WString performersStr{ Wt::WString::trn("Lms.Explore.Artists.linktype-performer", itRolelessPerformers->second.size()) };
-                artistMap[performersStr] = std::move(itRolelessPerformers->second);
-                artistMap.erase(itRolelessPerformers);
-            }
-
-            if (!artistMap.empty())
-            {
-                releaseInfo->setCondition("if-has-artist", true);
-                Wt::WContainerWidget* artistTable{ releaseInfo->bindNew<Wt::WContainerWidget>("artist-table") };
-
-                for (const auto& [role, artistIds] : artistMap)
-                {
-                    std::unique_ptr<Wt::WContainerWidget> artistContainer{ utils::createArtistAnchorList(std::vector(std::cbegin(artistIds), std::cend(artistIds))) };
-                    auto artistsEntry{ std::make_unique<Template>(Wt::WString::tr("Lms.Explore.template.info.artists")) };
-                    artistsEntry->bindString("type", role);
-                    artistsEntry->bindWidget("artist-container", std::move(artistContainer));
-                    artistTable->addWidget(std::move(artistsEntry));
-                }
-            }
-
-            // TODO: save in DB and aggregate all this
-            for (const Track::pointer& track : Track::find(LmsApp->getDbSession(), Track::FindParameters{}.setRelease(releaseId).setRange(Range{ 0, 1 })).results)
-            {
-                if (const auto audioFile{ av::parseAudioFile(track->getAbsoluteFilePath()) })
-                {
-                    const std::optional<av::StreamInfo> audioStream{ audioFile->getBestStreamInfo() };
-                    if (audioStream)
-                    {
-                        releaseInfo->setCondition("if-has-codec", true);
-                        releaseInfo->bindString("codec", audioStream->codecName);
-                        break;
-                    }
-                }
-            }
-
-            if (const std::size_t meanBitrate{ release->getMeanBitrate() })
-            {
-                releaseInfo->setCondition("if-has-bitrate", true);
-                releaseInfo->bindString("bitrate", std::to_string(meanBitrate / 1000) + " kbps");
-            }
-
-            releaseInfo->bindInt("playcount", core::Service<scrobbling::IScrobblingService>::get()->getCount(LmsApp->getUserId(), release->getId()));
-
-            Wt::WPushButton* okBtn{ releaseInfo->bindNew<Wt::WPushButton>("ok-btn", Wt::WString::tr("Lms.ok")) };
-            okBtn->clicked().connect([=] {
-                LmsApp->getModalManager().dispose(releaseInfoPtr);
-            });
-
-            LmsApp->getModalManager().show(std::move(releaseInfo));
-        }
-
->>>>>>> 39941d90
         std::optional<ReleaseId> extractReleaseIdFromInternalPath()
         {
             if (wApp->internalPathMatches("/release/mbid/"))
@@ -293,17 +187,10 @@
             ->setLink(Wt::WLink{ std::make_unique<DownloadReleaseResource>(_releaseId) });
 
         bindNew<Wt::WPushButton>("release-info", Wt::WString::tr("Lms.Explore.release-info"))
-<<<<<<< HEAD
             ->clicked().connect([this]
                 {
                     releaseHelpers::showReleaseInfoModal(_releaseId);
                 });
-=======
-            ->clicked()
-            .connect([this] {
-                showReleaseInfoModal(_releaseId);
-            });
->>>>>>> 39941d90
 
         {
             auto isStarred{ [this] { return core::Service<feedback::IFeedbackService>::get()->isStarred(LmsApp->getUserId(), _releaseId); } };
