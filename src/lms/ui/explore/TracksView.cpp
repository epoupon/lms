/*
 * Copyright (C) 2018 Emeric Poupon
 *
 * This file is part of LMS.
 *
 * LMS is free software: you can redistribute it and/or modify
 * it under the terms of the GNU General Public License as published by
 * the Free Software Foundation, either version 3 of the License, or
 * (at your option) any later version.
 *
 * LMS is distributed in the hope that it will be useful,
 * but WITHOUT ANY WARRANTY; without even the implied warranty of
 * MERCHANTABILITY or FITNESS FOR A PARTICULAR PURPOSE.  See the
 * GNU General Public License for more details.
 *
 * You should have received a copy of the GNU General Public License
 * along with LMS.  If not, see <http://www.gnu.org/licenses/>.
 */

#include "TracksView.hpp"

#include <database/User.hpp>
#include <Wt/WLineEdit.h>
#include <Wt/WPushButton.h>

#include "core/ILogger.hpp"
#include "database/Session.hpp"
#include "database/Track.hpp"

#include "LmsApplication.hpp"
#include "SortModeSelector.hpp"
#include "common/InfiniteScrollingContainer.hpp"
#include "explore/Filters.hpp"
#include "explore/PlayQueueController.hpp"
#include "explore/TrackListHelpers.hpp"

namespace lms::ui
{
    using namespace db;

    Tracks::Tracks(Filters& filters, PlayQueueController& playQueueController)
        : Template{ Wt::WString::tr("Lms.Explore.Tracks.template") }
        , _filters{ filters }
        , _playQueueController{ playQueueController }
        , _trackCollector{ filters, _defaultMode, _maxCount }
    {
        addFunction("tr", &Wt::WTemplate::Functions::tr);
        addFunction("id", &Wt::WTemplate::Functions::id);

<<<<<<< HEAD
        {
            auto transaction = LmsApp->getDbSession().createReadTransaction();
            if (LmsApp->getUser()->getInterfaceEnableSinglesearch())
            {
                setCondition("if-singlesearch-enabled", true);

                Wt::WLineEdit* searEdit{ bindNew<Wt::WLineEdit>("search") };
                searEdit->setPlaceholderText(Wt::WString::tr("Lms.Explore.Search.search-placeholder"));
                searEdit->textInput().connect([this, searEdit]
                    {
                        refreshView(searEdit->text());
                    });
            }
        }
=======
        Wt::WLineEdit* searEdit{ bindNew<Wt::WLineEdit>("search") };
        searEdit->setPlaceholderText(Wt::WString::tr("Lms.Explore.Search.search-placeholder"));
        searEdit->textInput().connect([this, searEdit] {
            refreshView(searEdit->text());
        });
>>>>>>> 39941d90

        SortModeSelector* sortMode{ bindNew<SortModeSelector>("sort-mode", _defaultMode) };
        sortMode->itemSelected.connect([this](TrackCollector::Mode mode) {
            refreshView(mode);
        });

        bindNew<Wt::WPushButton>("play-btn", Wt::WString::tr("Lms.Explore.play"), Wt::TextFormat::XHTML)
            ->clicked()
            .connect([this] {
                _playQueueController.processCommand(PlayQueueController::Command::Play, getAllTracks());
            });

        bindNew<Wt::WPushButton>("play-shuffled", Wt::WString::tr("Lms.Explore.play-shuffled"), Wt::TextFormat::Plain)
            ->clicked()
            .connect([this] {
                _playQueueController.processCommand(PlayQueueController::Command::PlayShuffled, getAllTracks());
            });
        bindNew<Wt::WPushButton>("play-next", Wt::WString::tr("Lms.Explore.play-next"), Wt::TextFormat::Plain)
            ->clicked()
            .connect([this] {
                _playQueueController.processCommand(PlayQueueController::Command::PlayNext, getAllTracks());
            });
        bindNew<Wt::WPushButton>("play-last", Wt::WString::tr("Lms.Explore.play-last"), Wt::TextFormat::Plain)
            ->clicked()
            .connect([this] {
                _playQueueController.processCommand(PlayQueueController::Command::PlayOrAddLast, getAllTracks());
            });

        _container = bindNew<InfiniteScrollingContainer>("tracks", Wt::WString::tr("Lms.Explore.Tracks.template.entry-container"));
        _container->onRequestElements.connect([this] {
            addSome();
        });

        filters.updated().connect([this] {
            refreshView();
        });

        refreshView(_trackCollector.getMode());
    }

    void Tracks::refreshView()
    {
        _container->reset();
        _trackCollector.reset();
    }

    void Tracks::refreshView(TrackCollector::Mode mode)
    {
        _trackCollector.setMode(mode);
        refreshView();
    }

    void Tracks::refreshView(const Wt::WString& searchText)
    {
        _trackCollector.setSearch(searchText.toUTF8());
        refreshView();
    }

    void Tracks::addSome()
    {
        auto transaction{ LmsApp->getDbSession().createReadTransaction() };

        const auto trackIds{ _trackCollector.get(Range{ static_cast<std::size_t>(_container->getCount()), _batchSize }) };

        for (const TrackId trackId : trackIds.results)
        {
            if (const Track::pointer track{ Track::find(LmsApp->getDbSession(), trackId) })
                _container->add(TrackListHelpers::createEntry(track, _playQueueController, _filters));
        }

        _container->setHasMore(trackIds.moreResults);
    }

    std::vector<db::TrackId> Tracks::getAllTracks()
    {
        RangeResults<TrackId> trackIds{ _trackCollector.get() };
        return std::move(trackIds.results);
    }
} // namespace lms::ui<|MERGE_RESOLUTION|>--- conflicted
+++ resolved
@@ -47,7 +47,6 @@
         addFunction("tr", &Wt::WTemplate::Functions::tr);
         addFunction("id", &Wt::WTemplate::Functions::id);
 
-<<<<<<< HEAD
         {
             auto transaction = LmsApp->getDbSession().createReadTransaction();
             if (LmsApp->getUser()->getInterfaceEnableSinglesearch())
@@ -62,13 +61,6 @@
                     });
             }
         }
-=======
-        Wt::WLineEdit* searEdit{ bindNew<Wt::WLineEdit>("search") };
-        searEdit->setPlaceholderText(Wt::WString::tr("Lms.Explore.Search.search-placeholder"));
-        searEdit->textInput().connect([this, searEdit] {
-            refreshView(searEdit->text());
-        });
->>>>>>> 39941d90
 
         SortModeSelector* sortMode{ bindNew<SortModeSelector>("sort-mode", _defaultMode) };
         sortMode->itemSelected.connect([this](TrackCollector::Mode mode) {
