/*
 * Copyright (C) 2014 Emeric Poupon
 *
 * This file is part of LMS.
 *
 * LMS is free software: you can redistribute it and/or modify
 * it under the terms of the GNU General Public License as published by
 * the Free Software Foundation, either version 3 of the License, or
 * (at your option) any later version.
 *
 * LMS is distributed in the hope that it will be useful,
 * but WITHOUT ANY WARRANTY; without even the implied warranty of
 * MERCHANTABILITY or FITNESS FOR A PARTICULAR PURPOSE.  See the
 * GNU General Public License for more details.
 *
 * You should have received a copy of the GNU General Public License
 * along with LMS.  If not, see <http://www.gnu.org/licenses/>.
 */

#pragma once

#include <database/ArtistId.hpp>
#include <Wt/WResource.h>

#include "database/ReleaseId.hpp"
#include "database/TrackId.hpp"

namespace lms::ui
{
<<<<<<< HEAD
	class CoverResource : public Wt::WResource
	{
		public:
			static const std::size_t maxSize {512};

			CoverResource();
			~CoverResource();

			enum class Size : std::size_t
			{
				Small = 128,
				Large = 512,
			};

			std::string getReleaseUrl(db::ReleaseId releaseId, Size size) const;
			std::string getTrackUrl(db::TrackId trackId, Size size) const;
			std::string getArtistUrl(db::ArtistId artistId, Size size) const;

		private:
			void handleRequest(const Wt::Http::Request& request, Wt::Http::Response& response) override;
	};
} // namespace lms::ui
=======
    class CoverResource : public Wt::WResource
    {
    public:
        static const std::size_t maxSize{ 512 };

        CoverResource();
        ~CoverResource();

        enum class Size : std::size_t
        {
            Small = 128,
            Large = 512,
        };

        std::string getReleaseUrl(db::ReleaseId releaseId, Size size) const;
        std::string getTrackUrl(db::TrackId trackId, Size size) const;

    private:
        void handleRequest(const Wt::Http::Request& request, Wt::Http::Response& response) override;
    };
} // namespace lms::ui
>>>>>>> 39941d90
<|MERGE_RESOLUTION|>--- conflicted
+++ resolved
@@ -27,30 +27,6 @@
 
 namespace lms::ui
 {
-<<<<<<< HEAD
-	class CoverResource : public Wt::WResource
-	{
-		public:
-			static const std::size_t maxSize {512};
-
-			CoverResource();
-			~CoverResource();
-
-			enum class Size : std::size_t
-			{
-				Small = 128,
-				Large = 512,
-			};
-
-			std::string getReleaseUrl(db::ReleaseId releaseId, Size size) const;
-			std::string getTrackUrl(db::TrackId trackId, Size size) const;
-			std::string getArtistUrl(db::ArtistId artistId, Size size) const;
-
-		private:
-			void handleRequest(const Wt::Http::Request& request, Wt::Http::Response& response) override;
-	};
-} // namespace lms::ui
-=======
     class CoverResource : public Wt::WResource
     {
     public:
@@ -65,11 +41,11 @@
             Large = 512,
         };
 
-        std::string getReleaseUrl(db::ReleaseId releaseId, Size size) const;
-        std::string getTrackUrl(db::TrackId trackId, Size size) const;
+			std::string getReleaseUrl(db::ReleaseId releaseId, Size size) const;
+			std::string getTrackUrl(db::TrackId trackId, Size size) const;
+			std::string getArtistUrl(db::ArtistId artistId, Size size) const;
 
     private:
         void handleRequest(const Wt::Http::Request& request, Wt::Http::Response& response) override;
     };
-} // namespace lms::ui
->>>>>>> 39941d90
+} // namespace lms::ui