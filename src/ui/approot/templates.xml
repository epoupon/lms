<?xml version="1.0" encoding="UTF-8" ?>
<messages xmlns:if="Wt.WTemplate.conditions">
<!--FORMS message blocks-->

<message id="firstConnectionForm-template">
	<legend>${title}</legend>
	<div class="form-horizontal">
		<div class="form-group">
			<label class="control-label col-sm-2"  for="${id:name}">
				Name
			</label>
			<div class="col-sm-5">
				${name}
			</div>
			<div class="help-block col-sm-5">
				${name-info}
			</div>
		</div>
		<div class="form-group">
			<label class="control-label col-sm-2"  for="${id:email}">
				e-Mail
			</label>
			<div class="col-sm-5">
				${email}
			</div>
			<div class="help-block col-sm-5">
				${email-info}
			</div>
		</div>
		<div class="form-group">
			<label class="control-label col-sm-2"  for="${id:password}">
				Password
			</label>
			<div class="col-sm-5">
				${password}
			</div>
			${password-info}
		</div>
		<div class="form-group">
			<label class="control-label col-sm-2"  for="${id:password-confirm}">
				Confirm password
			</label>
			<div class="col-sm-5">
				${password-confirm}
			</div>
			<div class="help-block col-sm-5">
				${password-confirm-info}
			</div>
		</div>
		<div class="form-group">
			<div class="col-sm-offset-2 col-sm-10">
				${save-button}
			</div>
		</div>
		${apply-info}
	</div>
</message>


<message id="userForm-template">
	<legend>${title}</legend>
	<div class="form-horizontal">
		<div class="form-group">
			<label class="control-label col-sm-2"  for="${id:name}">
				Name
			</label>
			<div class="col-sm-5">
				${name}
			</div>
			<div class="help-block col-sm-5">
				${name-info}
			</div>
		</div>
		<div class="form-group">
			<label class="control-label col-sm-2"  for="${id:email}">
				e-Mail
			</label>
			<div class="col-sm-5">
				${email}
			</div>
			<div class="help-block col-sm-5">
				${email-info}
			</div>
		</div>
		<div class="form-group">
			<label class="control-label col-sm-2"  for="${id:password}">
				Password
			</label>
			<div class="col-sm-5">
				${password}
			</div>
			<div class="help-block col-sm-5">
				${password-info}
			</div>
		</div>
		<div class="form-group">
			<label class="control-label col-sm-2"  for="${id:password-confirm}">
				Confirm password
			</label>
			<div class="col-sm-5">
				${password-confirm}
			</div>
			<div class="help-block col-sm-5">
				${password-confirm-info}
			</div>
		</div>
	</div>
	<legend>${access}</legend>
	<div class="form-horizontal">
		<div class="form-group">
			<label class="control-label col-sm-2"  for="${id:admin}">
				Admin
			</label>
			<div class="col-sm-5">
				${admin}
			</div>
			<div class="help-block col-sm-5">
				${admin-info}
			</div>
		</div>
		<div class="form-group">
			<label class="control-label col-sm-2"  for="${id:audio-bitrate-limit}">
				Audio Bitrate Limit
			</label>
			<div class="col-sm-5">
				<div class="input-group">
				${audio-bitrate-limit}
				<span class="input-group-addon">kbps</span>
				</div>
			</div>
			<div class="help-block col-sm-5">
				${audio-bitrate-limit-info}
			</div>
		</div>
		<div class="form-group">
			<label class="control-label col-sm-2"  for="${id:video-bitrate-limit}">
				Video Bitrate Limit
			</label>
			<div class="col-sm-5">
				<div class="input-group">
					${video-bitrate-limit}
					<span class="input-group-addon">kbps</span>
				</div>
			</div>
			<div class="help-block col-sm-5">
				${video-bitrate-limit-info}
			</div>
		</div>
	</div>
	<div class="form-horizontal">
		<div class="form-group">
			<div class="col-sm-offset-2 col-sm-10">
				${save-button} ${cancel-button}
			</div>
		</div>
	</div>

</message>

<message id="userAccountForm-template">
	<legend>${title}</legend>
	<div class="form-horizontal">
		<div class="form-group">
			<label class="control-label col-sm-2"  for="${id:name}">
				Name
			</label>
			<div class="col-sm-5">
				${name}
			</div>
			<div class="help-block col-sm-5">
				${name-info}
			</div>
		</div>
		<div class="form-group">
			<label class="control-label col-sm-2"  for="${id:email}">
				e-Mail
			</label>
			<div class="col-sm-5">
				${email}
			</div>
			<div class="help-block col-sm-5">
				${email-info}
			</div>
		</div>
		<div class="form-group">
			<label class="control-label col-sm-2"  for="${id:password}">
				Password
			</label>
			<div class="col-sm-5">
				${password}
			</div>
			<div class="help-block col-sm-5">
				${password-info}
			</div>
		</div>
		<div class="form-group">
			<label class="control-label col-sm-2"  for="${id:password-confirm}">
				Confirm password
			</label>
			<div class="col-sm-5">
				${password-confirm}
			</div>
			<div class="help-block col-sm-5">
				${password-confirm-info}
			</div>
		</div>
		<div class="form-group">
			<div class="col-sm-offset-2 col-sm-10">
				${save-button} ${cancel-button}
			</div>
		</div>
		${apply-info}
	</div>
</message>

<message id="audioForm-template">
	<legend>${title}</legend>
	<div class="form-horizontal">
		<div class="form-group">
			<label class="control-label col-sm-2"  for="${id:bitrate}">
				Audio bitrate
			</label>
			<div class="col-sm-5">
				<div class="input-group">
					${bitrate}
					<span class="input-group-addon">kbps</span>
				</div>
			</div>
			<div class="help-block col-sm-5">
				${bitrate-info}
			</div>
		</div>
		<div class="form-group">
			<div class="col-sm-offset-2 col-sm-10">
				${save-button} ${cancel-button}
			</div>
		</div>
		${apply-info}
	</div>
</message>

<message id="mediaDirectoryForm-template">
	<legend>${title}</legend>
	<div class="form-horizontal">
		<div class="form-group">
			<label class="control-label col-sm-2"  for="${id:path}">
				Path
			</label>
			<div class="col-sm-5">
				${path}
			</div>
			<div class="help-block col-sm-5">
				${path-info}
			</div>
		</div>
		<div class="form-group">
			<label class="control-label col-sm-2"  for="${id:type}">
				Type
			</label>
			<div class="col-sm-5">
				${type}
			</div>
			<div class="help-block col-sm-5">
				${type-info}
			</div>
		</div>
		<div class="form-group">
			<div class="col-sm-offset-2 col-sm-10">
				${save-button} ${cancel-button}
			</div>
		</div>
		${apply-info}
	</div>
</message>

<message id="databaseForm-template">
	<legend>${title}</legend>
	<div class="form-horizontal">
		<div class="form-group">
			<label class="control-label col-sm-2"  for="${id:update-period}">
				Update period
			</label>
			<div class="col-sm-5">
				${update-period}
			</div>
			<div class="help-block col-sm-5">
				${update-period-info}
			</div>
		</div>

		<div class="form-group">
			<label class="control-label col-sm-2"  for="${id:update-start-time}">
				Update start time
			</label>
			<div class="col-sm-5">
				${update-start-time}
			</div>
			<div class="help-block col-sm-5">
				${update-start-time-info}
			</div>
		</div>

		<div class="form-group">
			<div class="col-sm-offset-2 col-sm-10">
				${apply-button} ${discard-button} ${immediate-scan-button}
			</div>
		</div>
		${apply-info}
	</div>
</message>

<message id="mediaplayer-controls">
	<div class="btn-group" role="group" aria-label="...">
		${prev}
		${play}
		${pause}
		${next}
	</div>
</message>

<message id="mobile-search">
	<div class="row">
		<div class="col-xs-12">${search}</div>
	</div>
</message>

<message id="mobile-search-title">
	<div class="row">
		<div class="col-xs-12">
			<div class="mobile-search-title vertical-align">${text}</div>
		</div>
	</div>
</message>
<message id="mobile-search-more">
	<div class="row">
		<div class="col-xs-12">
			<div class="mobile-search-more vertical-align">${text}</div>
		</div>
	</div>
</message>

<message id="mobile-artist-res">
	<div class="row">
<<<<<<< HEAD
		<div class="col-xs-12">
			<div class="mobile-search-entry">${name}</div>
		</div>
=======
		<div class="col-xs-12 mobile-search-entry">${name}</div>
>>>>>>> 8a0447f8
	</div>
</message>

<message id="mobile-release-res">
	<div class="row">
		<div class="col-xs-12">
			<div class="mobile-search-entry">
				<div class="row">
					<div class ="vertical-align">
						<div class="col-xs-2" style="margin-top:3px">${cover}</div>
						<div class="col-xs-10">${name}</div>
					</div>
				</div>
			</div>
		</div>
	</div>
</message>

<message id="mobile-track-res">
	<div class="row">
		<div class="col-xs-12">
			<div class="mobile-search-entry">
				<div class="row">
					<div class="vertical-align">
						<div class="col-xs-2" style="margin-top:3px">${cover}</div>
						<div class="col-xs-7">${name}</div>
						<div class="col-xs-3">${btn}</div>
					</div>
				</div>
			</div>
		</div>
	</div>
</message>

<message id="mobile-audio-player">
	<div class="row">
		<div class="col-xs-12">${player}</div>
	</div>
</message>

</messages><|MERGE_RESOLUTION|>--- conflicted
+++ resolved
@@ -341,13 +341,7 @@
 
 <message id="mobile-artist-res">
 	<div class="row">
-<<<<<<< HEAD
-		<div class="col-xs-12">
-			<div class="mobile-search-entry">${name}</div>
-		</div>
-=======
 		<div class="col-xs-12 mobile-search-entry">${name}</div>
->>>>>>> 8a0447f8
 	</div>
 </message>
 
